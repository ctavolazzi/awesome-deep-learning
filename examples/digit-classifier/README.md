--- conflicted
+++ resolved
@@ -186,41 +186,6 @@
 existing outputs, allowing dashboards or notebooks that already watch the
 artifact directory to surface the richer context automatically.
 
-<<<<<<< HEAD
-## Configuration
-
-The default configuration lives in [`config.yaml`](./config.yaml) and mirrors the CLI flags:
-
-```yaml
-output_dir: artifacts/digits
-hyperparameters:
-  epochs: 150
-  learning_rate: 0.1
-  lr_decay: 0.01
-  test_split: 0.2
-  seed: 13
-analytics:
-  roc_per_class: false
-  learning_rate_trace: false
-  timing_stats: false
-```
-
-Update this file to share reproducible experiment settings with teammates or keep separate
-profiles for CI versus local exploration.  Command-line overrides always take precedence, so you
-can perform ad-hoc tweaks without mutating the shared defaults.
-
-## Automation tips
-
-To streamline day-to-day experimentation, the repository includes `Makefile` targets that wrap the
-common invocations:
-
-```bash
-make digit-demo       # Standard run using config.yaml defaults
-make digit-dashboard  # Full analytics sweep with ROC, LR trace, and timing stats
-```
-
-Both targets accept additional CLI overrides via the `ARGS` variable, e.g. `make digit-demo ARGS="--epochs 50"`.
-=======
 ## Artifact validation
 
 Each JSON artifact is validated before it is written to disk.  The helper
@@ -233,5 +198,4 @@
 top of `run_demo.py` and invoke it just before writing the JSON payload.  This
 keeps the guarantees close to the data producer and makes the validation logic
 reusable in other scripts or tests.  For more complex scenarios you can follow
-the same pattern but replace the custom checks with a Pydantic model.
->>>>>>> c3327ada
+the same pattern but replace the custom checks with a Pydantic model.