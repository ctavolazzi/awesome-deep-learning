--- conflicted
+++ resolved
@@ -509,10 +509,7 @@
 47.  [Serpent.AI - Game agent framework: Use any video game as a deep learning sandbox](https://github.com/SerpentAI/SerpentAI)
 48.  [Caffe2 - A New Lightweight, Modular, and Scalable Deep Learning Framework](https://github.com/caffe2/caffe2)
 49.  [deeplearn.js - Hardware-accelerated deep learning and linear algebra (NumPy) library for the web](https://github.com/PAIR-code/deeplearnjs)
-<<<<<<< HEAD
 50.  [TVM - End to End Deep Learning Compiler Stack for CPUs, GPUs and specialized accelerators](https://tvm.ai/)
-=======
-50.  [TensorForce - A TensorFlow library for applied reinforcement learning](https://github.com/reinforceio/tensorforce)
 51.  [Coach - Reinforcement Learning Coach by Intel® AI Lab](https://github.com/NervanaSystems/coach)
 52.  [albumentations - A fast and framework agnostic image augmentation library](https://github.com/albu/albumentations)
 53.  [Neuraxle - A general-purpose ML pipelining framework](https://github.com/Neuraxio/Neuraxle)
@@ -521,6 +518,7 @@
 56.  [Detecto - Train and run object detection models with 5-10 lines of code](https://github.com/alankbi/detecto)
 57.  [Karate Club - An unsupervised machine learning library for graph structured data](https://github.com/benedekrozemberczki/karateclub)
 58.  [Synapses - A lightweight library for neural networks that runs anywhere](https://github.com/mrdimosthenis/Synapses)
+59.  [TensorForce - A TensorFlow library for applied reinforcement learning](https://github.com/reinforceio/tensorforce)
 
 ### Tools
 
@@ -532,7 +530,6 @@
 6. [ML Workspace](https://github.com/ml-tooling/ml-workspace) - All-in-one web-based IDE for machine learning and data science.
 7.  [dowel](https://github.com/rlworkgroup/dowel) - A little logger for machine learning research. Log any object to the console, CSVs, TensorBoard, text log files, and more with just one call to `logger.log()`
 8.  [Neptune](https://neptune.ml/) - Lightweight tool for experiment tracking and results visualization. 
->>>>>>> 603325b1
 
 ### Miscellaneous
 
