--- conflicted
+++ resolved
@@ -75,11 +75,8 @@
 28. [MIT Intro to Deep Learning 7 day bootcamp](https://introtodeeplearning.com) - A seven day bootcamp designed in MIT to introduce deep learning methods and applications (2019)
 29. [Deep Blueberry: Deep Learning](https://mithi.github.io/deep-blueberry) - A free five-weekend plan to self-learners to learn the basics of deep-learning architectures like CNNs, LSTMs, RNNs, VAEs, GANs, DQN, A3C and more (2019)
 30. [Spinning Up in Deep Reinforcement Learning](https://spinningup.openai.com/) - A free deep reinforcement learning course by OpenAI (2019)
-<<<<<<< HEAD
 31. [Deep Learning Specialization - Coursera](https://www.coursera.org/specializations/deep-learning) - Breaking into AI with the best course from Andrew NG.
-=======
-31. [Deep Learning - UC Berkeley | STAT-157](https://www.youtube.com/playlist?list=PLZSO_6-bSqHQHBCoGaObUljoXAyyqhpFW) by Alex Smola and Mu Li (2019)
->>>>>>> 38255400
+32. [Deep Learning - UC Berkeley | STAT-157](https://www.youtube.com/playlist?list=PLZSO_6-bSqHQHBCoGaObUljoXAyyqhpFW) by Alex Smola and Mu Li (2019)
 
 ### Videos and Lectures
 
