﻿# Awesome Deep Learning [![Awesome](https://cdn.rawgit.com/sindresorhus/awesome/d7305f38d29fed78fa85652e3a63e154dd8e8829/media/badge.svg)](https://github.com/sindresorhus/awesome)

## Table of Contents

* **[Books](#books)**

* **[Courses](#courses)**  

* **[Videos and Lectures](#videos-and-lectures)**  

* **[Papers](#papers)**  

* **[Tutorials](#tutorials)**  

* **[Researchers](#researchers)**  

* **[Websites](#websites)**  

* **[Datasets](#datasets)**

* **[Conferences](#Conferences)**

* **[Frameworks](#frameworks)**  

* **[Tools](#tools)**  

* **[Miscellaneous](#miscellaneous)**  

* **[Contributing](#contributing)**  


### Books

1.  [Deep Learning](http://www.deeplearningbook.org/) by Yoshua Bengio, Ian Goodfellow and Aaron Courville  (05/07/2015)
2.  [Neural Networks and Deep Learning](http://neuralnetworksanddeeplearning.com/) by  Michael Nielsen (Dec 2014)
3.  [Deep Learning](http://research.microsoft.com/pubs/209355/DeepLearning-NowPublishing-Vol7-SIG-039.pdf) by Microsoft Research (2013)
4.  [Deep Learning Tutorial](http://deeplearning.net/tutorial/deeplearning.pdf) by LISA lab, University of Montreal (Jan 6 2015)
5.  [neuraltalk](https://github.com/karpathy/neuraltalk) by Andrej Karpathy : numpy-based RNN/LSTM implementation
6.  [An introduction to genetic algorithms](http://www.boente.eti.br/fuzzy/ebook-fuzzy-mitchell.pdf)
7.  [Artificial Intelligence: A Modern Approach](http://aima.cs.berkeley.edu/)
8.  [Deep Learning in Neural Networks: An Overview](http://arxiv.org/pdf/1404.7828v4.pdf)
9.  [Artificial intelligence and machine learning: Topic wise explanation](https://leonardoaraujosantos.gitbooks.io/artificial-inteligence/)
10.[Grokking Deep Learning for Computer Vision](https://www.manning.com/books/grokking-deep-learning-for-computer-vision)
11. [Dive into Deep Learning](https://d2l.ai/) - numpy based interactive Deep Learning book
12. [Practical Deep Learning for Cloud, Mobile, and Edge](https://www.oreilly.com/library/view/practical-deep-learning/9781492034858/) - A book for optimization techniques during production.
13. [Math and Architectures of Deep Learning](https://www.manning.com/books/math-and-architectures-of-deep-learning) - by Krishnendu Chaudhury

 
### Courses

1.  [Machine Learning - Stanford](https://class.coursera.org/ml-005) by Andrew Ng in Coursera (2010-2014)
2.  [Machine Learning - Caltech](http://work.caltech.edu/lectures.html) by Yaser Abu-Mostafa (2012-2014)
3.  [Machine Learning - Carnegie Mellon](http://www.cs.cmu.edu/~tom/10701_sp11/lectures.shtml) by Tom Mitchell (Spring 2011)
2.  [Neural Networks for Machine Learning](https://class.coursera.org/neuralnets-2012-001) by Geoffrey Hinton in Coursera (2012)
3.  [Neural networks class](https://www.youtube.com/playlist?list=PL6Xpj9I5qXYEcOhn7TqghAJ6NAPrNmUBH) by Hugo Larochelle from Université de Sherbrooke (2013)
4.  [Deep Learning Course](http://cilvr.cs.nyu.edu/doku.php?id=deeplearning:slides:start) by CILVR lab @ NYU (2014)
5.  [A.I - Berkeley](https://courses.edx.org/courses/BerkeleyX/CS188x_1/1T2013/courseware/) by Dan Klein and Pieter Abbeel (2013)
6.  [A.I - MIT](http://ocw.mit.edu/courses/electrical-engineering-and-computer-science/6-034-artificial-intelligence-fall-2010/lecture-videos/) by Patrick Henry Winston (2010)
7.  [Vision and learning - computers and brains](http://web.mit.edu/course/other/i2course/www/vision_and_learning_fall_2013.html) by Shimon Ullman, Tomaso Poggio, Ethan Meyers @ MIT (2013)
9.  [Convolutional Neural Networks for Visual Recognition - Stanford](http://vision.stanford.edu/teaching/cs231n/syllabus.html) by Fei-Fei Li, Andrej Karpathy (2017)
10.  [Deep Learning for Natural Language Processing - Stanford](http://cs224d.stanford.edu/)
11.  [Neural Networks - usherbrooke](http://info.usherbrooke.ca/hlarochelle/neural_networks/content.html)
12.  [Machine Learning - Oxford](https://www.cs.ox.ac.uk/people/nando.defreitas/machinelearning/) (2014-2015)
13.  [Deep Learning - Nvidia](https://developer.nvidia.com/deep-learning-courses) (2015)
14.  [Graduate Summer School: Deep Learning, Feature Learning](https://www.youtube.com/playlist?list=PLHyI3Fbmv0SdzMHAy0aN59oYnLy5vyyTA) by Geoffrey Hinton, Yoshua Bengio, Yann LeCun, Andrew Ng, Nando de Freitas and several others @ IPAM, UCLA (2012)
15.  [Deep Learning - Udacity/Google](https://www.udacity.com/course/deep-learning--ud730) by Vincent Vanhoucke and Arpan Chakraborty (2016)
16.  [Deep Learning - UWaterloo](https://www.youtube.com/playlist?list=PLehuLRPyt1Hyi78UOkMPWCGRxGcA9NVOE) by Prof. Ali Ghodsi at University of Waterloo (2015)
17.  [Statistical Machine Learning - CMU](https://www.youtube.com/watch?v=azaLcvuql_g&list=PLjbUi5mgii6BWEUZf7He6nowWvGne_Y8r) by Prof. Larry Wasserman
18.  [Deep Learning Course](https://www.college-de-france.fr/site/en-yann-lecun/course-2015-2016.htm) by Yann LeCun (2016)
19. [Designing, Visualizing and Understanding Deep Neural Networks-UC Berkeley](https://www.youtube.com/playlist?list=PLkFD6_40KJIxopmdJF_CLNqG3QuDFHQUm)
20. [UVA Deep Learning Course](http://uvadlc.github.io) MSc in Artificial Intelligence for the University of Amsterdam.
21. [MIT 6.S094: Deep Learning for Self-Driving Cars](http://selfdrivingcars.mit.edu/)
22. [MIT 6.S191: Introduction to Deep Learning](http://introtodeeplearning.com/)
23. [Berkeley CS 294: Deep Reinforcement Learning](http://rll.berkeley.edu/deeprlcourse/)
24. [Keras in Motion video course](https://www.manning.com/livevideo/keras-in-motion)
25. [Practical Deep Learning For Coders](http://course.fast.ai/) by Jeremy Howard - Fast.ai
26. [Introduction to Deep Learning](http://deeplearning.cs.cmu.edu/) by Prof. Bhiksha Raj (2017)
27. [AI for Everyone](https://www.deeplearning.ai/ai-for-everyone/) by Andrew Ng (2019)
28. [MIT Intro to Deep Learning 7 day bootcamp](https://introtodeeplearning.com) - A seven day bootcamp designed in MIT to introduce deep learning methods and applications (2019)
29. [Deep Blueberry: Deep Learning](https://mithi.github.io/deep-blueberry) - A free five-weekend plan to self-learners to learn the basics of deep-learning architectures like CNNs, LSTMs, RNNs, VAEs, GANs, DQN, A3C and more (2019)
30. [Spinning Up in Deep Reinforcement Learning](https://spinningup.openai.com/) - A free deep reinforcement learning course by OpenAI (2019)
31. [Deep Learning Specialization - Coursera](https://www.coursera.org/specializations/deep-learning) - Breaking into AI with the best course from Andrew NG.
32. [Deep Learning - UC Berkeley | STAT-157](https://www.youtube.com/playlist?list=PLZSO_6-bSqHQHBCoGaObUljoXAyyqhpFW) by Alex Smola and Mu Li (2019)
33. [Machine Learning for Mere Mortals video course](https://www.manning.com/livevideo/machine-learning-for-mere-mortals) by Nick Chase
34. [Machine Learning Crash Course with TensorFlow APIs](https://developers.google.com/machine-learning/crash-course/) -Google AI
35. [Deep Learning from the Foundations](https://course.fast.ai/part2) Jeremy Howard - Fast.ai
36. [Deep Reinforcement Learning (nanodegree) - Udacity](https://www.udacity.com/course/deep-reinforcement-learning-nanodegree--nd893) a 3-6 month Udacity nanodegree, spanning multiple courses (2018)
37. [Grokking Deep Learning in Motion](https://www.manning.com/livevideo/grokking-deep-learning-in-motion) by Beau Carnes (2018)
38. [Face Detection with Computer Vision and Deep Learning](https://www.udemy.com/share/1000gAA0QdcV9aQng=/) by Hakan Cebeci
39. [Deep Learning Online Course list at Classpert](https://classpert.com/deep-learning) List of Deep Learning online courses (some are free) from Classpert Online Course Search

### Videos and Lectures

1.  [How To Create A Mind](https://www.youtube.com/watch?v=RIkxVci-R4k) By Ray Kurzweil
2.  [Deep Learning, Self-Taught Learning and Unsupervised Feature Learning](https://www.youtube.com/watch?v=n1ViNeWhC24) By Andrew Ng
3.  [Recent Developments in Deep Learning](https://www.youtube.com/watch?v=vShMxxqtDDs&amp;index=3&amp;list=PL78U8qQHXgrhP9aZraxTT5-X1RccTcUYT) By Geoff Hinton
4.  [The Unreasonable Effectiveness of Deep Learning](https://www.youtube.com/watch?v=sc-KbuZqGkI) by Yann LeCun
5.  [Deep Learning of Representations](https://www.youtube.com/watch?v=4xsVFLnHC_0) by Yoshua bengio
6.  [Principles of Hierarchical Temporal Memory](https://www.youtube.com/watch?v=6ufPpZDmPKA) by Jeff Hawkins
7.  [Machine Learning Discussion Group - Deep Learning w/ Stanford AI Lab](https://www.youtube.com/watch?v=2QJi0ArLq7s&amp;list=PL78U8qQHXgrhP9aZraxTT5-X1RccTcUYT) by Adam Coates
8.  [Making Sense of the World with Deep Learning](http://vimeo.com/80821560) By Adam Coates
9.  [Demystifying Unsupervised Feature Learning ](https://www.youtube.com/watch?v=wZfVBwOO0-k) By Adam Coates
10.  [Visual Perception with Deep Learning](https://www.youtube.com/watch?v=3boKlkPBckA) By Yann LeCun
11.  [The Next Generation of Neural Networks](https://www.youtube.com/watch?v=AyzOUbkUf3M) By Geoffrey Hinton at GoogleTechTalks
12.  [The wonderful and terrifying implications of computers that can learn](http://www.ted.com/talks/jeremy_howard_the_wonderful_and_terrifying_implications_of_computers_that_can_learn) By Jeremy Howard at TEDxBrussels
13.  [Unsupervised Deep Learning - Stanford](http://web.stanford.edu/class/cs294a/handouts.html) by Andrew Ng in Stanford (2011)
14.  [Natural Language Processing](http://web.stanford.edu/class/cs224n/handouts/) By Chris Manning in Stanford
15.  [A beginners Guide to Deep Neural Networks](http://googleresearch.blogspot.com/2015/09/a-beginners-guide-to-deep-neural.html) By Natalie Hammel and Lorraine Yurshansky
16.  [Deep Learning: Intelligence from Big Data](https://www.youtube.com/watch?v=czLI3oLDe8M) by Steve Jurvetson (and panel) at VLAB in Stanford.
17. [Introduction to Artificial Neural Networks and Deep Learning](https://www.youtube.com/watch?v=FoO8qDB8gUU) by Leo Isikdogan at Motorola Mobility HQ
18. [NIPS 2016 lecture and workshop videos](https://nips.cc/Conferences/2016/Schedule) - NIPS 2016
19. [Deep Learning Crash Course](https://www.youtube.com/watch?v=oS5fz_mHVz0&list=PLWKotBjTDoLj3rXBL-nEIPRN9V3a9Cx07): a series of mini-lectures by Leo Isikdogan on YouTube (2018)
20. [Deep Learning Crash Course](https://www.manning.com/livevideo/deep-learning-crash-course) By Oliver Zeigermann
21. [Deep Learning with R in Motion](https://www.manning.com/livevideo/deep-learning-with-r-in-motion): a live video course that teaches how to apply deep learning to text and images using the powerful Keras library and its R language interface.
<<<<<<< HEAD
22. [Machine Learning CS 229](https://www.youtube.com/playlist?list=PLoROMvodv4rMiGQp3WXShtMGgzqpfVfbU) : End part focuses on deep learning By Andrew Ng
23. [Deepmind x UCL Deeplearning](https://www.youtube.com/playlist?list=PLqYmG7hTraZCDxZ44o4p3N5Anz3lLRVZF): 2020 version 
24. [Deepmind x UCL Reinforcement Learning](https://www.youtube.com/playlist?list=PLqYmG7hTraZBKeNJ-JE_eyJHZ7XgBoAyb): Deep Reinforcement Learning
25. [CMU 11-785 Intro to Deep learning Spring 2020](https://www.youtube.com/playlist?list=PLp-0K3kfddPzCnS4CqKphh-zT3aDwybDe) Course: 11-785, Intro to Deep Learning by Bhiksha Raj 
=======
22. [Medical Imaging with Deep Learning Tutorial](https://www.youtube.com/playlist?list=PLheiZMDg_8ufxEx9cNVcOYXsT3BppJP4b): This tutorial is styled as a graduate lecture about medical imaging with deep learning. This will cover the background of popular medical image domains (chest X-ray and histology) as well as methods to tackle multi-modality/view, segmentation, and counting tasks.
>>>>>>> 1ec64539

### Papers
*You can also find the most cited deep learning papers from [here](https://github.com/terryum/awesome-deep-learning-papers)*

1.  [ImageNet Classification with Deep Convolutional Neural Networks](http://papers.nips.cc/paper/4824-imagenet-classification-with-deep-convolutional-neural-networks.pdf)
2.  [Using Very Deep Autoencoders for Content Based Image Retrieval](http://www.cs.toronto.edu/~hinton/absps/esann-deep-final.pdf)
3.  [Learning Deep Architectures for AI](http://www.iro.umontreal.ca/~lisa/pointeurs/TR1312.pdf)
4.  [CMU’s list of papers](http://deeplearning.cs.cmu.edu/)
5.  [Neural Networks for Named Entity Recognition](http://nlp.stanford.edu/~socherr/pa4_ner.pdf) [zip](http://nlp.stanford.edu/~socherr/pa4-ner.zip)
6. [Training tricks by YB](http://www.iro.umontreal.ca/~bengioy/papers/YB-tricks.pdf)
7. [Geoff Hinton's reading list (all papers)](http://www.cs.toronto.edu/~hinton/deeprefs.html)
8. [Supervised Sequence Labelling with Recurrent Neural Networks](http://www.cs.toronto.edu/~graves/preprint.pdf)
9.  [Statistical Language Models based on Neural Networks](http://www.fit.vutbr.cz/~imikolov/rnnlm/thesis.pdf)
10.  [Training Recurrent Neural Networks](http://www.cs.utoronto.ca/~ilya/pubs/ilya_sutskever_phd_thesis.pdf)
11.  [Recursive Deep Learning for Natural Language Processing and Computer Vision](http://nlp.stanford.edu/~socherr/thesis.pdf)
12.  [Bi-directional RNN](http://www.di.ufpe.br/~fnj/RNA/bibliografia/BRNN.pdf)
13.  [LSTM](http://web.eecs.utk.edu/~itamar/courses/ECE-692/Bobby_paper1.pdf)
14.  [GRU - Gated Recurrent Unit](http://arxiv.org/pdf/1406.1078v3.pdf)
15.  [GFRNN](http://arxiv.org/pdf/1502.02367v3.pdf) [.](http://jmlr.org/proceedings/papers/v37/chung15.pdf) [.](http://jmlr.org/proceedings/papers/v37/chung15-supp.pdf)
16.  [LSTM: A Search Space Odyssey](http://arxiv.org/pdf/1503.04069v1.pdf)
17.  [A Critical Review of Recurrent Neural Networks for Sequence Learning](http://arxiv.org/pdf/1506.00019v1.pdf)
18.  [Visualizing and Understanding Recurrent Networks](http://arxiv.org/pdf/1506.02078v1.pdf)
19.  [Wojciech Zaremba, Ilya Sutskever, An Empirical Exploration of Recurrent Network Architectures](http://jmlr.org/proceedings/papers/v37/jozefowicz15.pdf)
20.  [Recurrent Neural Network based Language Model](http://www.fit.vutbr.cz/research/groups/speech/publi/2010/mikolov_interspeech2010_IS100722.pdf)
21.  [Extensions of Recurrent Neural Network Language Model](http://www.fit.vutbr.cz/research/groups/speech/publi/2011/mikolov_icassp2011_5528.pdf)
22.  [Recurrent Neural Network based Language Modeling in Meeting Recognition](http://www.fit.vutbr.cz/~imikolov/rnnlm/ApplicationOfRNNinMeetingRecognition_IS2011.pdf)
23.  [Deep Neural Networks for Acoustic Modeling in Speech Recognition](http://cs224d.stanford.edu/papers/maas_paper.pdf)
24.  [Speech Recognition with Deep Recurrent Neural Networks](http://www.cs.toronto.edu/~fritz/absps/RNN13.pdf)
25.  [Reinforcement Learning Neural Turing Machines](http://arxiv.org/pdf/1505.00521v1)
26.  [Learning Phrase Representations using RNN Encoder-Decoder for Statistical Machine Translation](http://arxiv.org/pdf/1406.1078v3.pdf)
27. [Google - Sequence to Sequence  Learning with Neural Networks](http://papers.nips.cc/paper/5346-sequence-to-sequence-learning-with-neural-networks.pdf)
28. [Memory Networks](http://arxiv.org/pdf/1410.3916v10)
29. [Policy Learning with Continuous Memory States for Partially Observed Robotic Control](http://arxiv.org/pdf/1507.01273v1)
30. [Microsoft - Jointly Modeling Embedding and Translation to Bridge Video and Language](http://arxiv.org/pdf/1505.01861v1.pdf)
31. [Neural Turing Machines](http://arxiv.org/pdf/1410.5401v2.pdf)
32. [Ask Me Anything: Dynamic Memory Networks for Natural Language Processing](http://arxiv.org/pdf/1506.07285v1.pdf)
33. [Mastering the Game of Go with Deep Neural Networks and Tree Search](http://www.nature.com/nature/journal/v529/n7587/pdf/nature16961.pdf)
34. [Batch Normalization](https://arxiv.org/abs/1502.03167)
35. [Residual Learning](https://arxiv.org/pdf/1512.03385v1.pdf)
36. [Image-to-Image Translation with Conditional Adversarial Networks](https://arxiv.org/pdf/1611.07004v1.pdf)
37. [Berkeley AI Research (BAIR) Laboratory](https://arxiv.org/pdf/1611.07004v1.pdf)
38. [MobileNets by Google](https://arxiv.org/abs/1704.04861)
39. [Cross Audio-Visual Recognition in the Wild Using Deep Learning](https://arxiv.org/abs/1706.05739)
40. [Dynamic Routing Between Capsules](https://arxiv.org/abs/1710.09829)
41. [Matrix Capsules With Em Routing](https://openreview.net/pdf?id=HJWLfGWRb)
42. [Efficient BackProp](http://yann.lecun.com/exdb/publis/pdf/lecun-98b.pdf)
43. [Generative Adversarial Nets](https://arxiv.org/pdf/1406.2661v1.pdf)
44. [Fast R-CNN](https://arxiv.org/pdf/1504.08083.pdf)
45. [FaceNet: A Unified Embedding for Face Recognition and Clustering](https://arxiv.org/pdf/1503.03832.pdf)
46. [Siamese Neural Networks for One-shot Image Recognition](https://www.cs.cmu.edu/~rsalakhu/papers/oneshot1.pdf)
47. [Unsupervised Translation of Programming Languages](https://arxiv.org/pdf/2006.03511.pdf)
48. [Matching Networks for One Shot Learning](http://papers.nips.cc/paper/6385-matching-networks-for-one-shot-learning.pdf)

### Tutorials

1.  [UFLDL Tutorial 1](http://deeplearning.stanford.edu/wiki/index.php/UFLDL_Tutorial)
2.  [UFLDL Tutorial 2](http://ufldl.stanford.edu/tutorial/supervised/LinearRegression/)
3.  [Deep Learning for NLP (without Magic)](http://www.socher.org/index.php/DeepLearningTutorial/DeepLearningTutorial)
4.  [A Deep Learning Tutorial: From Perceptrons to Deep Networks](http://www.toptal.com/machine-learning/an-introduction-to-deep-learning-from-perceptrons-to-deep-networks)
5.  [Deep Learning from the Bottom up](http://www.metacademy.org/roadmaps/rgrosse/deep_learning)
6.  [Theano Tutorial](http://deeplearning.net/tutorial/deeplearning.pdf)
7.  [Neural Networks for Matlab](http://uk.mathworks.com/help/pdf_doc/nnet/nnet_ug.pdf)
8.  [Using convolutional neural nets to detect facial keypoints tutorial](http://danielnouri.org/notes/2014/12/17/using-convolutional-neural-nets-to-detect-facial-keypoints-tutorial/)
9.  [Torch7 Tutorials](https://github.com/clementfarabet/ipam-tutorials/tree/master/th_tutorials)
10.  [The Best Machine Learning Tutorials On The Web](https://github.com/josephmisiti/machine-learning-module)
11. [VGG Convolutional Neural Networks Practical](http://www.robots.ox.ac.uk/~vgg/practicals/cnn/index.html)
12. [TensorFlow tutorials](https://github.com/nlintz/TensorFlow-Tutorials)
13. [More TensorFlow tutorials](https://github.com/pkmital/tensorflow_tutorials)
13. [TensorFlow Python Notebooks](https://github.com/aymericdamien/TensorFlow-Examples)
14. [Keras and Lasagne Deep Learning Tutorials](https://github.com/Vict0rSch/deep_learning)
15. [Classification on raw time series in TensorFlow with a LSTM RNN](https://github.com/guillaume-chevalier/LSTM-Human-Activity-Recognition)
16. [Using convolutional neural nets to detect facial keypoints tutorial](http://danielnouri.org/notes/2014/12/17/using-convolutional-neural-nets-to-detect-facial-keypoints-tutorial/)
17. [TensorFlow-World](https://github.com/astorfi/TensorFlow-World)
18. [Deep Learning with Python](https://www.manning.com/books/deep-learning-with-python)
19. [Grokking Deep Learning](https://www.manning.com/books/grokking-deep-learning)
20. [Deep Learning for Search](https://www.manning.com/books/deep-learning-for-search)
21. [Keras Tutorial: Content Based Image Retrieval Using a Convolutional Denoising Autoencoder](https://blog.sicara.com/keras-tutorial-content-based-image-retrieval-convolutional-denoising-autoencoder-dc91450cc511)
22. [Pytorch Tutorial by Yunjey Choi](https://github.com/yunjey/pytorch-tutorial)
23. [Understanding deep Convolutional Neural Networks with a practical use-case in Tensorflow and Keras](https://ahmedbesbes.com/understanding-deep-convolutional-neural-networks-with-a-practical-use-case-in-tensorflow-and-keras.html)
24. [Overview and benchmark of traditional and deep learning models in text classification](https://ahmedbesbes.com/overview-and-benchmark-of-traditional-and-deep-learning-models-in-text-classification.html)
25. [Hardware for AI: Understanding computer hardware & build your own computer](https://github.com/MelAbgrall/HardwareforAI)
26. [Programming Community Curated Resources](https://hackr.io/tutorials/learn-artificial-intelligence-ai)
27. [The Illustrated Self-Supervised Learning](https://amitness.com/2020/02/illustrated-self-supervised-learning/)
28. [Visual Paper Summary: ALBERT (A Lite BERT)](https://amitness.com/2020/02/albert-visual-summary/)



## Researchers

1. [Aaron Courville](http://aaroncourville.wordpress.com)
2. [Abdel-rahman Mohamed](http://www.cs.toronto.edu/~asamir/)
3. [Adam Coates](http://cs.stanford.edu/~acoates/)
4. [Alex Acero](http://research.microsoft.com/en-us/people/alexac/)
5. [ Alex Krizhevsky ](http://www.cs.utoronto.ca/~kriz/index.html)
6. [ Alexander Ilin ](http://users.ics.aalto.fi/alexilin/)
7. [ Amos Storkey ](http://homepages.inf.ed.ac.uk/amos/)
8. [ Andrej Karpathy ](http://cs.stanford.edu/~karpathy/)
9. [ Andrew M. Saxe ](http://www.stanford.edu/~asaxe/)
10. [ Andrew Ng ](http://www.cs.stanford.edu/people/ang/)
11. [ Andrew W. Senior ](http://research.google.com/pubs/author37792.html)
12. [ Andriy Mnih ](http://www.gatsby.ucl.ac.uk/~amnih/)
13. [ Ayse Naz Erkan ](http://www.cs.nyu.edu/~naz/)
14. [ Benjamin Schrauwen ](http://reslab.elis.ugent.be/benjamin)
15. [ Bernardete Ribeiro ](https://www.cisuc.uc.pt/people/show/2020)
16. [ Bo David Chen ](http://vision.caltech.edu/~bchen3/Site/Bo_David_Chen.html)
17. [ Boureau Y-Lan ](http://cs.nyu.edu/~ylan/)
18. [ Brian Kingsbury ](http://researcher.watson.ibm.com/researcher/view.php?person=us-bedk)
19. [ Christopher Manning ](http://nlp.stanford.edu/~manning/)
20. [ Clement Farabet ](http://www.clement.farabet.net/)
21. [ Dan Claudiu Cireșan ](http://www.idsia.ch/~ciresan/)
22. [ David Reichert ](http://serre-lab.clps.brown.edu/person/david-reichert/)
23. [ Derek Rose ](http://mil.engr.utk.edu/nmil/member/5.html)
24. [ Dong Yu ](http://research.microsoft.com/en-us/people/dongyu/default.aspx)
25. [ Drausin Wulsin ](http://www.seas.upenn.edu/~wulsin/)
26. [ Erik M. Schmidt ](http://music.ece.drexel.edu/people/eschmidt)
27. [ Eugenio Culurciello ](https://engineering.purdue.edu/BME/People/viewPersonById?resource_id=71333)
28. [ Frank Seide ](http://research.microsoft.com/en-us/people/fseide/)
29. [ Galen Andrew ](http://homes.cs.washington.edu/~galen/)
30. [ Geoffrey Hinton ](http://www.cs.toronto.edu/~hinton/)
31. [ George Dahl ](http://www.cs.toronto.edu/~gdahl/)
32. [ Graham Taylor ](http://www.uoguelph.ca/~gwtaylor/)
33. [ Grégoire Montavon ](http://gregoire.montavon.name/)
34. [ Guido Francisco Montúfar ](http://personal-homepages.mis.mpg.de/montufar/)
35. [ Guillaume Desjardins ](http://brainlogging.wordpress.com/)
36. [ Hannes Schulz ](http://www.ais.uni-bonn.de/~schulz/)
37. [ Hélène Paugam-Moisy ](http://www.lri.fr/~hpaugam/)
38. [ Honglak Lee ](http://web.eecs.umich.edu/~honglak/)
39. [ Hugo Larochelle ](http://www.dmi.usherb.ca/~larocheh/index_en.html)
40. [ Ilya Sutskever ](http://www.cs.toronto.edu/~ilya/)
41. [ Itamar Arel ](http://mil.engr.utk.edu/nmil/member/2.html)
42. [ James Martens ](http://www.cs.toronto.edu/~jmartens/)
43. [ Jason Morton ](http://www.jasonmorton.com/)
44. [ Jason Weston ](http://www.thespermwhale.com/jaseweston/)
45. [ Jeff Dean ](http://research.google.com/pubs/jeff.html)
46. [ Jiquan Mgiam ](http://cs.stanford.edu/~jngiam/)
47. [ Joseph Turian ](http://www-etud.iro.umontreal.ca/~turian/)
48. [ Joshua Matthew Susskind ](http://aclab.ca/users/josh/index.html)
49. [ Jürgen Schmidhuber ](http://www.idsia.ch/~juergen/)
50. [ Justin A. Blanco ](https://sites.google.com/site/blancousna/)
51. [ Koray Kavukcuoglu ](http://koray.kavukcuoglu.org/)
52. [ KyungHyun Cho ](http://users.ics.aalto.fi/kcho/)
53. [ Li Deng ](http://research.microsoft.com/en-us/people/deng/)
54. [ Lucas Theis ](http://www.kyb.tuebingen.mpg.de/nc/employee/details/lucas.html)
55. [ Ludovic Arnold ](http://ludovicarnold.altervista.org/home/)
56. [ Marc'Aurelio Ranzato ](http://www.cs.nyu.edu/~ranzato/)
57. [ Martin Längkvist ](http://aass.oru.se/~mlt/)
58. [ Misha Denil ](http://mdenil.com/)
59. [ Mohammad Norouzi ](http://www.cs.toronto.edu/~norouzi/)
60. [ Nando de Freitas ](http://www.cs.ubc.ca/~nando/)
61. [ Navdeep Jaitly ](http://www.cs.utoronto.ca/~ndjaitly/)
62. [ Nicolas Le Roux ](http://nicolas.le-roux.name/)
63. [ Nitish Srivastava ](http://www.cs.toronto.edu/~nitish/)
64. [ Noel Lopes ](https://www.cisuc.uc.pt/people/show/2028)
65. [ Oriol Vinyals ](http://www.cs.berkeley.edu/~vinyals/)
66. [ Pascal Vincent ](http://www.iro.umontreal.ca/~vincentp)
67. [ Patrick Nguyen ](https://sites.google.com/site/drpngx/)
68. [ Pedro Domingos ](http://homes.cs.washington.edu/~pedrod/)
69. [ Peggy Series ](http://homepages.inf.ed.ac.uk/pseries/)
70. [ Pierre Sermanet ](http://cs.nyu.edu/~sermanet)
71. [ Piotr Mirowski ](http://www.cs.nyu.edu/~mirowski/)
72. [ Quoc V. Le ](http://ai.stanford.edu/~quocle/)
73. [ Reinhold Scherer ](http://bci.tugraz.at/scherer/)
74. [ Richard Socher ](http://www.socher.org/)
75. [ Rob Fergus ](http://cs.nyu.edu/~fergus/pmwiki/pmwiki.php)
76. [ Robert Coop ](http://mil.engr.utk.edu/nmil/member/19.html)
77. [ Robert Gens ](http://homes.cs.washington.edu/~rcg/)
78. [ Roger Grosse ](http://people.csail.mit.edu/rgrosse/)
79. [ Ronan Collobert ](http://ronan.collobert.com/)
80. [ Ruslan Salakhutdinov ](http://www.utstat.toronto.edu/~rsalakhu/)
81. [ Sebastian Gerwinn ](http://www.kyb.tuebingen.mpg.de/nc/employee/details/sgerwinn.html)
82. [ Stéphane Mallat ](http://www.cmap.polytechnique.fr/~mallat/)
83. [ Sven Behnke ](http://www.ais.uni-bonn.de/behnke/)
84. [ Tapani Raiko ](http://users.ics.aalto.fi/praiko/)
85. [ Tara Sainath ](https://sites.google.com/site/tsainath/)
86. [ Tijmen Tieleman ](http://www.cs.toronto.edu/~tijmen/)
87. [ Tom Karnowski ](http://mil.engr.utk.edu/nmil/member/36.html)
88. [ Tomáš Mikolov ](https://research.facebook.com/tomas-mikolov)
89. [ Ueli Meier ](http://www.idsia.ch/~meier/)
90. [ Vincent Vanhoucke ](http://vincent.vanhoucke.com)
91. [ Volodymyr Mnih ](http://www.cs.toronto.edu/~vmnih/)
92. [ Yann LeCun ](http://yann.lecun.com/)
93. [ Yichuan Tang ](http://www.cs.toronto.edu/~tang/)
94. [ Yoshua Bengio ](http://www.iro.umontreal.ca/~bengioy/yoshua_en/index.html)
95. [ Yotaro Kubo ](http://yota.ro/)
96. [ Youzhi (Will) Zou ](http://ai.stanford.edu/~wzou)
97. [ Fei-Fei Li ](http://vision.stanford.edu/feifeili)
98. [ Ian Goodfellow ](https://research.google.com/pubs/105214.html)
99. [ Robert Laganière ](http://www.site.uottawa.ca/~laganier/)
100. [Merve Ayyüce Kızrak](http://www.ayyucekizrak.com/)


### Websites

1.  [deeplearning.net](http://deeplearning.net/)
2.  [deeplearning.stanford.edu](http://deeplearning.stanford.edu/)
3.  [nlp.stanford.edu](http://nlp.stanford.edu/)
4.  [ai-junkie.com](http://www.ai-junkie.com/ann/evolved/nnt1.html)
5.  [cs.brown.edu/research/ai](http://cs.brown.edu/research/ai/)
6.  [eecs.umich.edu/ai](http://www.eecs.umich.edu/ai/)
7.  [cs.utexas.edu/users/ai-lab](http://www.cs.utexas.edu/users/ai-lab/)
8.  [cs.washington.edu/research/ai](http://www.cs.washington.edu/research/ai/)
9.  [aiai.ed.ac.uk](http://www.aiai.ed.ac.uk/)
10.  [www-aig.jpl.nasa.gov](http://www-aig.jpl.nasa.gov/)
11.  [csail.mit.edu](http://www.csail.mit.edu/)
12.  [cgi.cse.unsw.edu.au/~aishare](http://cgi.cse.unsw.edu.au/~aishare/)
13.  [cs.rochester.edu/research/ai](http://www.cs.rochester.edu/research/ai/)
14.  [ai.sri.com](http://www.ai.sri.com/)
15.  [isi.edu/AI/isd.htm](http://www.isi.edu/AI/isd.htm)
16.  [nrl.navy.mil/itd/aic](http://www.nrl.navy.mil/itd/aic/)
17.  [hips.seas.harvard.edu](http://hips.seas.harvard.edu/)
18.  [AI Weekly](http://aiweekly.co)
19.  [stat.ucla.edu](http://www.stat.ucla.edu/~junhua.mao/m-RNN.html)
20.  [deeplearning.cs.toronto.edu](http://deeplearning.cs.toronto.edu/i2t)
21.  [jeffdonahue.com/lrcn/](http://jeffdonahue.com/lrcn/)
22.  [visualqa.org](http://www.visualqa.org/)
23.  [www.mpi-inf.mpg.de/departments/computer-vision...](https://www.mpi-inf.mpg.de/departments/computer-vision-and-multimodal-computing/)
24.  [Deep Learning News](http://news.startup.ml/)
25.  [Machine Learning is Fun! Adam Geitgey's Blog](https://medium.com/@ageitgey/)
26.  [Guide to Machine Learning](http://yerevann.com/a-guide-to-deep-learning/)
27.  [Deep Learning for Beginners](https://spandan-madan.github.io/DeepLearningProject/)
28.  [Machine Learning Mastery blog](https://machinelearningmastery.com/blog/)
29.  [ML Compiled](https://ml-compiled.readthedocs.io/en/latest/)
30.  [Programming Community Curated Resources](https://hackr.io/tutorials/learn-artificial-intelligence-ai)
31.  [A Beginner's Guide To Understanding Convolutional Neural Networks](https://adeshpande3.github.io/A-Beginner%27s-Guide-To-Understanding-Convolutional-Neural-Networks/)
32.  [ahmedbesbes.com)(http://ahmedbesbes.com)
33.  [amitness.com](https://amitness.com/)
34.  [AI Summer](https://theaisummer.com/)
35.  [CatalyzeX: Machine Learning Hub for Builders and Makers](https://www.catalyzeX.com)

### Datasets

1.  [MNIST](http://yann.lecun.com/exdb/mnist/) Handwritten digits
2.  [Google House Numbers](http://ufldl.stanford.edu/housenumbers/) from street view
3.  [CIFAR-10 and CIFAR-100](http://www.cs.toronto.edu/~kriz/cifar.html)
4.  [IMAGENET](http://www.image-net.org/)
5.  [Tiny Images](http://groups.csail.mit.edu/vision/TinyImages/) 80 Million tiny images6.  
6.  [Flickr Data](https://yahooresearch.tumblr.com/post/89783581601/one-hundred-million-creative-commons-flickr-images) 100 Million Yahoo dataset
7.  [Berkeley Segmentation Dataset 500](http://www.eecs.berkeley.edu/Research/Projects/CS/vision/bsds/)
8.  [UC Irvine Machine Learning Repository](http://archive.ics.uci.edu/ml/)
9.  [Flickr 8k](http://nlp.cs.illinois.edu/HockenmaierGroup/Framing_Image_Description/KCCA.html)
10. [Flickr 30k](http://shannon.cs.illinois.edu/DenotationGraph/)
11. [Microsoft COCO](http://mscoco.org/home/)
12. [VQA](http://www.visualqa.org/)
13. [Image QA](http://www.cs.toronto.edu/~mren/imageqa/data/cocoqa/)
14. [AT&T Laboratories Cambridge face database](http://www.uk.research.att.com/facedatabase.html)
15. [AVHRR Pathfinder](http://xtreme.gsfc.nasa.gov)
16. [Air Freight](http://www.anc.ed.ac.uk/~amos/afreightdata.html) - The Air Freight data set is a ray-traced image sequence along with ground truth segmentation based on textural characteristics. (455 images + GT, each 160x120 pixels). (Formats: PNG)  
17. [Amsterdam Library of Object Images](http://www.science.uva.nl/~aloi/) - ALOI is a color image collection of one-thousand small objects, recorded for scientific purposes. In order to capture the sensory variation in object recordings, we systematically varied viewing angle, illumination angle, and illumination color for each object, and additionally captured wide-baseline stereo images. We recorded over a hundred images of each object, yielding a total of 110,250 images for the collection. (Formats: png)
18. [Annotated face, hand, cardiac & meat images](http://www.imm.dtu.dk/~aam/) - Most images & annotations are supplemented by various ASM/AAM analyses using the AAM-API. (Formats: bmp,asf)
19. [Image Analysis and Computer Graphics](http://www.imm.dtu.dk/image/)  
21. [Brown University Stimuli](http://www.cog.brown.edu/~tarr/stimuli.html) - A variety of datasets including geons, objects, and "greebles". Good for testing recognition algorithms. (Formats: pict)
22. [CAVIAR video sequences of mall and public space behavior](http://homepages.inf.ed.ac.uk/rbf/CAVIARDATA1/) - 90K video frames in 90 sequences of various human activities, with XML ground truth of detection and behavior classification (Formats: MPEG2 & JPEG)
23. [Machine Vision Unit](http://www.ipab.inf.ed.ac.uk/mvu/)
25. [CCITT Fax standard images](http://www.cs.waikato.ac.nz/~singlis/ccitt.html) - 8 images (Formats: gif)
26. [CMU CIL's Stereo Data with Ground Truth](cil-ster.html) - 3 sets of 11 images, including color tiff images with spectroradiometry (Formats: gif, tiff)
27. [CMU PIE Database](http://www.ri.cmu.edu/projects/project_418.html) - A database of 41,368 face images of 68 people captured under 13 poses, 43 illuminations conditions, and with 4 different expressions.
28. [CMU VASC Image Database](http://www.ius.cs.cmu.edu/idb/) - Images, sequences, stereo pairs (thousands of images) (Formats: Sun Rasterimage)
29. [Caltech Image Database](http://www.vision.caltech.edu/html-files/archive.html) - about 20 images - mostly top-down views of small objects and toys. (Formats: GIF)
30. [Columbia-Utrecht Reflectance and Texture Database](http://www.cs.columbia.edu/CAVE/curet/) - Texture and reflectance measurements for over 60 samples of 3D texture, observed with over 200 different combinations of viewing and illumination directions. (Formats: bmp)
31. [Computational Colour Constancy Data](http://www.cs.sfu.ca/~colour/data/index.html) - A dataset oriented towards computational color constancy, but useful for computer vision in general. It includes synthetic data, camera sensor data, and over 700 images. (Formats: tiff)
32. [Computational Vision Lab](http://www.cs.sfu.ca/~colour/)
34. [Content-based image retrieval database](http://www.cs.washington.edu/research/imagedatabase/groundtruth/) - 11 sets of color images for testing algorithms for content-based retrieval. Most sets have a description file with names of objects in each image. (Formats: jpg)
35. [Efficient Content-based Retrieval Group](http://www.cs.washington.edu/research/imagedatabase/)
37. [Densely Sampled View Spheres](http://ls7-www.cs.uni-dortmund.de/~peters/pages/research/modeladaptsys/modeladaptsys_vba_rov.html) - Densely sampled view spheres - upper half of the view sphere of two toy objects with 2500 images each. (Formats: tiff)
38. [Computer Science VII (Graphical Systems)](http://ls7-www.cs.uni-dortmund.de/)
40. [Digital Embryos](https://web-beta.archive.org/web/20011216051535/vision.psych.umn.edu/www/kersten-lab/demos/digitalembryo.html) - Digital embryos are novel objects which may be used to develop and test object recognition systems. They have an organic appearance. (Formats: various formats are available on request)
41. [Univerity of Minnesota Vision Lab](http://vision.psych.umn.edu/users/kersten//kersten-lab/kersten-lab.html) 
42. [El Salvador Atlas of Gastrointestinal VideoEndoscopy](http://www.gastrointestinalatlas.com) - Images and Videos of his-res of studies taken from Gastrointestinal Video endoscopy. (Formats: jpg, mpg, gif)
43. [FG-NET Facial Aging Database](http://sting.cycollege.ac.cy/~alanitis/fgnetaging/index.htm) - Database contains 1002 face images showing subjects at different ages. (Formats: jpg)
44. [FVC2000 Fingerprint Databases](http://bias.csr.unibo.it/fvc2000/) - FVC2000 is the First International Competition for Fingerprint Verification Algorithms. Four fingerprint databases constitute the FVC2000 benchmark (3520 fingerprints in all).
45. [Biometric Systems Lab](http://biolab.csr.unibo.it/home.asp) - University of Bologna
46. [Face and Gesture images and image sequences](http://www.fg-net.org) - Several image datasets of faces and gestures that are ground truth annotated for benchmarking
47. [German Fingerspelling Database](http://www-i6.informatik.rwth-aachen.de/~dreuw/database.html) - The database contains 35 gestures and consists of 1400 image sequences that contain gestures of 20 different persons recorded under non-uniform daylight lighting conditions. (Formats: mpg,jpg)  
48. [Language Processing and Pattern Recognition](http://www-i6.informatik.rwth-aachen.de/)
50. [Groningen Natural Image Database](http://hlab.phys.rug.nl/archive.html) - 4000+ 1536x1024 (16 bit) calibrated outdoor images (Formats: homebrew)
51. [ICG Testhouse sequence](http://www.icg.tu-graz.ac.at/~schindler/Data) -  2 turntable sequences from ifferent viewing heights, 36 images each, resolution 1000x750, color (Formats: PPM)
52. [Institute of Computer Graphics and Vision](http://www.icg.tu-graz.ac.at)
54. [IEN Image Library](http://www.ien.it/is/vislib/) - 1000+ images, mostly outdoor sequences (Formats: raw, ppm)  
55. [INRIA's Syntim images database](http://www-rocq.inria.fr/~tarel/syntim/images.html) - 15 color image of simple objects (Formats: gif)
56. [INRIA](http://www.inria.fr/)
57. [INRIA's Syntim stereo databases](http://www-rocq.inria.fr/~tarel/syntim/paires.html) - 34 calibrated color stereo pairs (Formats: gif)
58. [Image Analysis Laboratory](http://www.ece.ncsu.edu/imaging/Archives/ImageDataBase/index.html) - Images obtained from a variety of imaging modalities -- raw CFA images, range images and a host of "medical images". (Formats: homebrew)
59. [Image Analysis Laboratory](http://www.ece.ncsu.edu/imaging)
61. [Image Database](http://www.prip.tuwien.ac.at/prip/image.html) - An image database including some textures  
62. [JAFFE Facial Expression Image Database](http://www.mis.atr.co.jp/~mlyons/jaffe.html) - The JAFFE database consists of 213 images of Japanese female subjects posing 6 basic facial expressions as well as a neutral pose. Ratings on emotion adjectives are also available, free of charge, for research purposes. (Formats: TIFF Grayscale images.)
63. [ATR Research, Kyoto, Japan](http://www.mic.atr.co.jp/)
64. [JISCT Stereo Evaluation](ftp://ftp.vislist.com/IMAGERY/JISCT/) - 44 image pairs. These data have been used in an evaluation of stereo analysis, as described in the April 1993 ARPA Image Understanding Workshop paper ``The JISCT Stereo Evaluation'' by R.C.Bolles, H.H.Baker, and M.J.Hannah, 263--274 (Formats: SSI)
65. [MIT Vision Texture](https://vismod.media.mit.edu/vismod/imagery/VisionTexture/vistex.html) - Image archive (100+ images) (Formats: ppm)
66. [MIT face images and more](ftp://whitechapel.media.mit.edu/pub/images) - hundreds of images (Formats: homebrew)
67. [Machine Vision](http://vision.cse.psu.edu/book/testbed/images/) - Images from the textbook by Jain, Kasturi, Schunck (20+ images) (Formats: GIF TIFF)
68. [Mammography Image Databases](http://marathon.csee.usf.edu/Mammography/Database.html) - 100 or more images of mammograms with ground truth. Additional images available by request, and links to several other mammography databases are provided. (Formats: homebrew)
69. [ftp://ftp.cps.msu.edu/pub/prip](ftp://ftp.cps.msu.edu/pub/prip) - many images (Formats: unknown)
70. [Middlebury Stereo Data Sets with Ground Truth](http://www.middlebury.edu/stereo/data.html) - Six multi-frame stereo data sets of scenes containing planar regions. Each data set contains 9 color images and subpixel-accuracy ground-truth data. (Formats: ppm)
71. [Middlebury Stereo Vision Research Page](http://www.middlebury.edu/stereo) - Middlebury College
72. [Modis Airborne simulator, Gallery and data set](http://ltpwww.gsfc.nasa.gov/MODIS/MAS/) - High Altitude Imagery from around the world for environmental modeling in support of NASA EOS program (Formats: JPG and HDF)
73. [NIST Fingerprint and handwriting](ftp://sequoyah.ncsl.nist.gov/pub/databases/data) - datasets - thousands of images (Formats: unknown)
74. [NIST Fingerprint data](ftp://ftp.cs.columbia.edu/jpeg/other/uuencoded) - compressed multipart uuencoded tar file
75. [NLM HyperDoc Visible Human Project](http://www.nlm.nih.gov/research/visible/visible_human.html) - Color, CAT and MRI image samples - over 30 images (Formats: jpeg)
76. [National Design Repository](http://www.designrepository.org) - Over 55,000 3D CAD and solid models of (mostly) mechanical/machined engineering designs. (Formats: gif,vrml,wrl,stp,sat) 
77. [Geometric & Intelligent Computing Laboratory](http://gicl.mcs.drexel.edu)
79. [OSU (MSU) 3D Object Model Database](http://eewww.eng.ohio-state.edu/~flynn/3DDB/Models/) - several sets of 3D object models collected over several years to use in object recognition research (Formats: homebrew, vrml)
80. [OSU (MSU/WSU) Range Image Database](http://eewww.eng.ohio-state.edu/~flynn/3DDB/RID/) - Hundreds of real and synthetic images (Formats: gif, homebrew)
81. [OSU/SAMPL Database: Range Images, 3D Models, Stills, Motion Sequences](http://sampl.eng.ohio-state.edu/~sampl/database.htm) - Over 1000 range images, 3D object models, still images and motion sequences (Formats: gif, ppm, vrml, homebrew)
82. [Signal Analysis and Machine Perception Laboratory](http://sampl.eng.ohio-state.edu)
84. [Otago Optical Flow Evaluation Sequences](http://www.cs.otago.ac.nz/research/vision/Research/OpticalFlow/opticalflow.html) - Synthetic and real sequences with machine-readable ground truth optical flow fields, plus tools to generate ground truth for new sequences. (Formats: ppm,tif,homebrew)
85. [Vision Research Group](http://www.cs.otago.ac.nz/research/vision/index.html)
87. [ftp://ftp.limsi.fr/pub/quenot/opflow/testdata/piv/](ftp://ftp.limsi.fr/pub/quenot/opflow/testdata/piv/) - Real and synthetic image sequences used for testing a Particle Image Velocimetry application. These images may be used for the test of optical flow and image matching algorithms. (Formats: pgm (raw))
88. [LIMSI-CNRS/CHM/IMM/vision](http://www.limsi.fr/Recherche/IMM/PageIMM.html)
89. [LIMSI-CNRS](http://www.limsi.fr/)
90. [Photometric 3D Surface Texture Database](http://www.taurusstudio.net/research/pmtexdb/index.htm) - This is the first 3D texture database which provides both full real surface rotations and registered photometric stereo data (30 textures, 1680 images). (Formats: TIFF)
91. [SEQUENCES FOR OPTICAL FLOW ANALYSIS (SOFA)](http://www.cee.hw.ac.uk/~mtc/sofa) - 9 synthetic sequences designed for testing motion analysis applications, including full ground truth of motion and camera parameters. (Formats: gif)
92. [Computer Vision Group](http://www.cee.hw.ac.uk/~mtc/research.html)
94. [Sequences for Flow Based Reconstruction](http://www.nada.kth.se/~zucch/CAMERA/PUB/seq.html) - synthetic sequence for testing structure from motion algorithms (Formats: pgm)
95. [Stereo Images with Ground Truth Disparity and Occlusion](http://www-dbv.cs.uni-bonn.de/stereo_data/) - a small set of synthetic images of a hallway with varying amounts of noise added. Use these images to benchmark your stereo algorithm. (Formats: raw, viff (khoros), or tiff)
96. [Stuttgart Range Image Database](http://range.informatik.uni-stuttgart.de) - A collection of synthetic range images taken from high-resolution polygonal models available on the web (Formats: homebrew)
97. [Department Image Understanding](http://www.informatik.uni-stuttgart.de/ipvr/bv/bv_home_engl.html)
99. [The AR Face Database](http://www2.ece.ohio-state.edu/~aleix/ARdatabase.html) - Contains over 4,000 color images corresponding to 126 people's faces (70 men and 56 women). Frontal views with variations in facial expressions, illumination, and occlusions. (Formats: RAW (RGB 24-bit))
100. [Purdue Robot Vision Lab](http://rvl.www.ecn.purdue.edu/RVL/)
101. [The MIT-CSAIL Database of Objects and Scenes](http://web.mit.edu/torralba/www/database.html) - Database for testing multiclass object detection and scene recognition algorithms. Over 72,000 images with 2873 annotated frames. More than 50 annotated object classes. (Formats: jpg)
102. [The RVL SPEC-DB (SPECularity DataBase)](http://rvl1.ecn.purdue.edu/RVL/specularity_database/) - A collection of over 300 real images of 100 objects taken under three different illuminaiton conditions (Diffuse/Ambient/Directed). -- Use these images to test algorithms for detecting and compensating specular highlights in color images. (Formats: TIFF )
103. [Robot Vision Laboratory](http://rvl1.ecn.purdue.edu/RVL/)
105. [The Xm2vts database](http://xm2vtsdb.ee.surrey.ac.uk) - The XM2VTSDB contains four digital recordings of 295 people taken over a period of four months. This database contains both image and video data of faces.
106. [Centre for Vision, Speech and Signal Processing](http://www.ee.surrey.ac.uk/Research/CVSSP)
107. [Traffic Image Sequences and 'Marbled Block' Sequence](http://i21www.ira.uka.de/image_sequences) - thousands of frames of digitized traffic image sequences as well as the 'Marbled Block' sequence (grayscale images) (Formats: GIF)
108. [IAKS/KOGS](http://i21www.ira.uka.de)
110. [U Bern Face images](ftp://ftp.iam.unibe.ch/pub/Images/FaceImages) - hundreds of images (Formats: Sun rasterfile)
111. [U Michigan textures](ftp://freebie.engin.umich.edu/pub/misc/textures) (Formats: compressed raw)
112. [U Oulu wood and knots database](http://www.ee.oulu.fi/~olli/Projects/Lumber.Grading.html) - Includes classifications - 1000+ color images (Formats: ppm)
113. [UCID - an Uncompressed Colour Image Database](http://vision.doc.ntu.ac.uk/datasets/UCID/ucid.html) - a benchmark database for image retrieval with predefined ground truth. (Formats: tiff)
115. [UMass Vision Image Archive](http://vis-www.cs.umass.edu/~vislib/) - Large image database with aerial, space, stereo, medical images and more. (Formats: homebrew)
116. [UNC's 3D image database](ftp://sunsite.unc.edu/pub/academic/computer-science/virtual-reality/3d) - many images (Formats: GIF)
117. [USF Range Image Data with Segmentation Ground Truth](http://marathon.csee.usf.edu/range/seg-comp/SegComp.html) - 80 image sets (Formats: Sun rasterimage)
118. [University of Oulu Physics-based Face Database](http://www.ee.oulu.fi/research/imag/color/pbfd.html) - contains color images of faces under different illuminants and camera calibration conditions as well as skin spectral reflectance measurements of each person.
119. [Machine Vision and Media Processing Unit](http://www.ee.oulu.fi/mvmp/)
121. [University of Oulu Texture Database](http://www.outex.oulu.fi) - Database of 320 surface textures, each captured under three illuminants, six spatial resolutions and nine rotation angles. A set of test suites is also provided so that texture segmentation, classification, and retrieval algorithms can be tested in a standard manner. (Formats: bmp, ras, xv)
122. [Machine Vision Group](http://www.ee.oulu.fi/mvg)
124. [Usenix face database](ftp://ftp.uu.net/published/usenix/faces) - Thousands of face images from many different sites (circa 994)
125. [View Sphere Database](http://www-prima.inrialpes.fr/Prima/hall/view_sphere.html) - Images of 8 objects seen from many different view points. The view sphere is sampled using a geodesic with 172 images/sphere. Two sets for training and testing are available. (Formats: ppm)
126. [PRIMA, GRAVIR](http://www-prima.inrialpes.fr/Prima/)
127. [Vision-list Imagery Archive](ftp://ftp.vislist.com/IMAGERY/) - Many images, many formats
128. [Wiry Object Recognition Database](http://www.cs.cmu.edu/~owenc/word.htm) - Thousands of images of a cart, ladder, stool, bicycle, chairs, and cluttered scenes with ground truth labelings of edges and regions. (Formats: jpg)
129. [3D Vision Group](http://www.cs.cmu.edu/0.000000E+003dvision/)
131. [Yale Face Database](http://cvc.yale.edu/projects/yalefaces/yalefaces.html) -  165 images (15 individuals) with different lighting, expression, and occlusion configurations.
132. [Yale Face Database B](http://cvc.yale.edu/projects/yalefacesB/yalefacesB.html) - 5760 single light source images of 10 subjects each seen under 576 viewing conditions (9 poses x 64 illumination conditions). (Formats: PGM)
133. [Center for Computational Vision and Control](http://cvc.yale.edu/)
134. [DeepMind QA Corpus](https://github.com/deepmind/rc-data) - Textual QA corpus from CNN and DailyMail. More than 300K documents in total. [Paper](http://arxiv.org/abs/1506.03340) for reference.
135. [YouTube-8M Dataset](https://research.google.com/youtube8m/) - YouTube-8M is a large-scale labeled video dataset that consists of 8 million YouTube video IDs and associated labels from a diverse vocabulary of 4800 visual entities.
136. [Open Images dataset](https://github.com/openimages/dataset) - Open Images is a dataset of ~9 million URLs to images that have been annotated with labels spanning over 6000 categories.
137. [Visual Object Classes Challenge 2012 (VOC2012)](http://host.robots.ox.ac.uk/pascal/VOC/voc2012/index.html#devkit) - VOC2012 dataset containing 12k images with 20 annotated classes for object detection and segmentation.
138. [Fashion-MNIST](https://github.com/zalandoresearch/fashion-mnist) - MNIST like fashion product dataset consisting of a training set of 60,000 examples and a test set of 10,000 examples. Each example is a 28x28 grayscale image, associated with a label from 10 classes.
139. [Large-scale Fashion (DeepFashion) Database](http://mmlab.ie.cuhk.edu.hk/projects/DeepFashion.html) - Contains over 800,000 diverse fashion images.  Each image in this dataset is labeled with 50 categories, 1,000 descriptive attributes, bounding box and clothing landmarks
140. [FakeNewsCorpus](https://github.com/several27/FakeNewsCorpus) - Contains about 10 million news articles classified using [opensources.co](http://opensources.co) types

### Conferences

1. [CVPR - IEEE Conference on Computer Vision and Pattern Recognition](http://cvpr2018.thecvf.com)
2. [AAMAS - International Joint Conference on Autonomous Agents and Multiagent Systems](http://celweb.vuse.vanderbilt.edu/aamas18/)
3. [IJCAI - 	International Joint Conference on Artificial Intelligence](https://www.ijcai-18.org/)
4. [ICML - 	International Conference on Machine Learning](https://icml.cc)
5. [ECML - European Conference on Machine Learning](http://www.ecmlpkdd2018.org)
6. [KDD - Knowledge Discovery and Data Mining](http://www.kdd.org/kdd2018/)
7. [NIPS - Neural Information Processing Systems](https://nips.cc/Conferences/2018)
8. [O'Reilly AI Conference - 	O'Reilly Artificial Intelligence Conference](https://conferences.oreilly.com/artificial-intelligence/ai-ny)
9. [ICDM - International Conference on Data Mining](https://www.waset.org/conference/2018/07/istanbul/ICDM)
10. [ICCV - International Conference on Computer Vision](http://iccv2017.thecvf.com)
11. [AAAI - Association for the Advancement of Artificial Intelligence](https://www.aaai.org)
12. [MAIS - Montreal AI Symposium](https://montrealaisymposium.wordpress.com/)

### Frameworks

1.  [Caffe](http://caffe.berkeleyvision.org/)  
2.  [Torch7](http://torch.ch/)
3.  [Theano](http://deeplearning.net/software/theano/)
4.  [cuda-convnet](https://code.google.com/p/cuda-convnet2/)
5.  [convetjs](https://github.com/karpathy/convnetjs)
5.  [Ccv](http://libccv.org/doc/doc-convnet/)
6.  [NuPIC](http://numenta.org/nupic.html)
7.  [DeepLearning4J](http://deeplearning4j.org/)
8.  [Brain](https://github.com/harthur/brain)
9.  [DeepLearnToolbox](https://github.com/rasmusbergpalm/DeepLearnToolbox)
10.  [Deepnet](https://github.com/nitishsrivastava/deepnet)
11.  [Deeppy](https://github.com/andersbll/deeppy)
12.  [JavaNN](https://github.com/ivan-vasilev/neuralnetworks)
13.  [hebel](https://github.com/hannes-brt/hebel)
14.  [Mocha.jl](https://github.com/pluskid/Mocha.jl)
15.  [OpenDL](https://github.com/guoding83128/OpenDL)
16.  [cuDNN](https://developer.nvidia.com/cuDNN)
17.  [MGL](http://melisgl.github.io/mgl-pax-world/mgl-manual.html)
18.  [Knet.jl](https://github.com/denizyuret/Knet.jl)
19.  [Nvidia DIGITS - a web app based on Caffe](https://github.com/NVIDIA/DIGITS)
20.  [Neon - Python based Deep Learning Framework](https://github.com/NervanaSystems/neon)
21.  [Keras - Theano based Deep Learning Library](http://keras.io)
22.  [Chainer - A flexible framework of neural networks for deep learning](http://chainer.org/)
23.  [RNNLM Toolkit](http://rnnlm.org/)
24.  [RNNLIB - A recurrent neural network library](http://sourceforge.net/p/rnnl/wiki/Home/)
25.  [char-rnn](https://github.com/karpathy/char-rnn)
26.  [MatConvNet: CNNs for MATLAB](https://github.com/vlfeat/matconvnet)
27.  [Minerva - a fast and flexible tool for deep learning on multi-GPU](https://github.com/dmlc/minerva)
28.  [Brainstorm - Fast, flexible and fun neural networks.](https://github.com/IDSIA/brainstorm)
29.  [Tensorflow - Open source software library for numerical computation using data flow graphs](https://github.com/tensorflow/tensorflow)
30.  [DMTK - Microsoft Distributed Machine Learning Tookit](https://github.com/Microsoft/DMTK)
31.  [Scikit Flow - Simplified interface for TensorFlow (mimicking Scikit Learn)](https://github.com/google/skflow)
32.  [MXnet - Lightweight, Portable, Flexible Distributed/Mobile Deep Learning framework](https://github.com/apache/incubator-mxnet)
33.  [Veles - Samsung Distributed machine learning platform](https://github.com/Samsung/veles)
34.  [Marvin - A Minimalist GPU-only N-Dimensional ConvNets Framework](https://github.com/PrincetonVision/marvin)
35.  [Apache SINGA - A General Distributed Deep Learning Platform](http://singa.incubator.apache.org/)
36.  [DSSTNE - Amazon's library for building Deep Learning models](https://github.com/amznlabs/amazon-dsstne)
37.  [SyntaxNet - Google's syntactic parser - A TensorFlow dependency library](https://github.com/tensorflow/models/tree/master/syntaxnet)
38.  [mlpack - A scalable Machine Learning library](http://mlpack.org/)
39.  [Torchnet - Torch based Deep Learning Library](https://github.com/torchnet/torchnet)
40.  [Paddle - PArallel Distributed Deep LEarning by Baidu](https://github.com/baidu/paddle)
41.  [NeuPy - Theano based Python library for ANN and Deep Learning](http://neupy.com)
42.  [Lasagne - a lightweight library to build and train neural networks in Theano](https://github.com/Lasagne/Lasagne)
43.  [nolearn - wrappers and abstractions around existing neural network libraries, most notably Lasagne](https://github.com/dnouri/nolearn)
44.  [Sonnet - a library for constructing neural networks by Google's DeepMind](https://github.com/deepmind/sonnet)
45.  [PyTorch - Tensors and Dynamic neural networks in Python with strong GPU acceleration](https://github.com/pytorch/pytorch)
46.  [CNTK - Microsoft Cognitive Toolkit](https://github.com/Microsoft/CNTK)
47.  [Serpent.AI - Game agent framework: Use any video game as a deep learning sandbox](https://github.com/SerpentAI/SerpentAI)
48.  [Caffe2 - A New Lightweight, Modular, and Scalable Deep Learning Framework](https://github.com/caffe2/caffe2)
49.  [deeplearn.js - Hardware-accelerated deep learning and linear algebra (NumPy) library for the web](https://github.com/PAIR-code/deeplearnjs)
50.  [TVM - End to End Deep Learning Compiler Stack for CPUs, GPUs and specialized accelerators](https://tvm.ai/)
51.  [Coach - Reinforcement Learning Coach by Intel® AI Lab](https://github.com/NervanaSystems/coach)
52.  [albumentations - A fast and framework agnostic image augmentation library](https://github.com/albu/albumentations)
53.  [Neuraxle - A general-purpose ML pipelining framework](https://github.com/Neuraxio/Neuraxle)
54.  [Catalyst: High-level utils for PyTorch DL & RL research. It was developed with a focus on reproducibility, fast experimentation and code/ideas reusing](https://github.com/catalyst-team/catalyst)
55.  [garage - A toolkit for reproducible reinforcement learning research](https://github.com/rlworkgroup/garage)
56.  [Detecto - Train and run object detection models with 5-10 lines of code](https://github.com/alankbi/detecto)
57.  [Karate Club - An unsupervised machine learning library for graph structured data](https://github.com/benedekrozemberczki/karateclub)
58.  [Synapses - A lightweight library for neural networks that runs anywhere](https://github.com/mrdimosthenis/Synapses)
59.  [TensorForce - A TensorFlow library for applied reinforcement learning](https://github.com/reinforceio/tensorforce)
60.  [Hopsworks - A Feature Store for ML and Data-Intensive AI](https://github.com/logicalclocks/hopsworks)
61.  [Feast - A Feature Store for ML for GCP by Gojek/Google](https://github.com/gojek/feast)

### Tools

1.  [Netron](https://github.com/lutzroeder/netron) - Visualizer for deep learning and machine learning models
2.  [Jupyter Notebook](http://jupyter.org) - Web-based notebook environment for interactive computing
3.  [TensorBoard](https://github.com/tensorflow/tensorboard) - TensorFlow's Visualization Toolkit
4.  [Visual Studio Tools for AI](https://visualstudio.microsoft.com/downloads/ai-tools-vs) - Develop, debug and deploy deep learning and AI solutions
5.  [TensorWatch](https://github.com/microsoft/tensorwatch) - Debugging and visualization for deep learning
6. [ML Workspace](https://github.com/ml-tooling/ml-workspace) - All-in-one web-based IDE for machine learning and data science.
7.  [dowel](https://github.com/rlworkgroup/dowel) - A little logger for machine learning research. Log any object to the console, CSVs, TensorBoard, text log files, and more with just one call to `logger.log()`
8.  [Neptune](https://neptune.ml/) - Lightweight tool for experiment tracking and results visualization. 
9.  [CatalyzeX](https://chrome.google.com/webstore/detail/code-finder-for-research/aikkeehnlfpamidigaffhfmgbkdeheil) - Browser extension ([Chrome](https://chrome.google.com/webstore/detail/code-finder-for-research/aikkeehnlfpamidigaffhfmgbkdeheil) and [Firefox](https://addons.mozilla.org/en-US/firefox/addon/code-finder-catalyzex/)) that automatically finds and links to code implementations for ML papers anywhere online: Google, Twitter, Arxiv, Scholar, etc.

### Miscellaneous

1.  [Google Plus - Deep Learning Community](https://plus.google.com/communities/112866381580457264725)
2.  [Caffe Webinar](http://on-demand-gtc.gputechconf.com/gtcnew/on-demand-gtc.php?searchByKeyword=shelhamer&amp;searchItems=&amp;sessionTopic=&amp;sessionEvent=4&amp;sessionYear=2014&amp;sessionFormat=&amp;submit=&amp;select=+)
3.  [100 Best Github Resources in Github for DL](http://meta-guide.com/software-meta-guide/100-best-github-deep-learning/)
4.  [Word2Vec](https://code.google.com/p/word2vec/)
5.  [Caffe DockerFile](https://github.com/tleyden/docker/tree/master/caffe)
6.  [TorontoDeepLEarning convnet](https://github.com/TorontoDeepLearning/convnet)
8.  [gfx.js](https://github.com/clementfarabet/gfx.js)
9.  [Torch7 Cheat sheet](https://github.com/torch/torch7/wiki/Cheatsheet)
10. [Misc from MIT's 'Advanced Natural Language Processing' course](http://ocw.mit.edu/courses/electrical-engineering-and-computer-science/6-864-advanced-natural-language-processing-fall-2005/)
11. [Misc from MIT's 'Machine Learning' course](http://ocw.mit.edu/courses/electrical-engineering-and-computer-science/6-867-machine-learning-fall-2006/lecture-notes/)
12. [Misc from MIT's 'Networks for Learning: Regression and Classification' course](http://ocw.mit.edu/courses/brain-and-cognitive-sciences/9-520-a-networks-for-learning-regression-and-classification-spring-2001/)
13. [Misc from MIT's 'Neural Coding and Perception of Sound' course](http://ocw.mit.edu/courses/health-sciences-and-technology/hst-723j-neural-coding-and-perception-of-sound-spring-2005/index.htm)
14. [Implementing a Distributed Deep Learning Network over Spark](http://www.datasciencecentral.com/profiles/blogs/implementing-a-distributed-deep-learning-network-over-spark)
15. [A chess AI that learns to play chess using deep learning.](https://github.com/erikbern/deep-pink)
16. [Reproducing the results of "Playing Atari with Deep Reinforcement Learning" by DeepMind](https://github.com/kristjankorjus/Replicating-DeepMind)
17. [Wiki2Vec. Getting Word2vec vectors for entities and word from Wikipedia Dumps](https://github.com/idio/wiki2vec)
18. [The original code from the DeepMind article + tweaks](https://github.com/kuz/DeepMind-Atari-Deep-Q-Learner)
19. [Google deepdream - Neural Network art](https://github.com/google/deepdream)
20. [An efficient, batched LSTM.](https://gist.github.com/karpathy/587454dc0146a6ae21fc)
21. [A recurrent neural network designed to generate classical music.](https://github.com/hexahedria/biaxial-rnn-music-composition)
22. [Memory Networks Implementations - Facebook](https://github.com/facebook/MemNN)
23. [Face recognition with Google's FaceNet deep neural network.](https://github.com/cmusatyalab/openface)
24. [Basic digit recognition neural network](https://github.com/joeledenberg/DigitRecognition)
25. [Emotion Recognition API Demo - Microsoft](https://www.projectoxford.ai/demo/emotion#detection)
26. [Proof of concept for loading Caffe models in TensorFlow](https://github.com/ethereon/caffe-tensorflow)
27. [YOLO: Real-Time Object Detection](http://pjreddie.com/darknet/yolo/#webcam)
28. [YOLO: Practical Implementation using Python](https://www.analyticsvidhya.com/blog/2018/12/practical-guide-object-detection-yolo-framewor-python/)
29. [AlphaGo - A replication of DeepMind's 2016 Nature publication, "Mastering the game of Go with deep neural networks and tree search"](https://github.com/Rochester-NRT/AlphaGo)
30. [Machine Learning for Software Engineers](https://github.com/ZuzooVn/machine-learning-for-software-engineers)
31. [Machine Learning is Fun!](https://medium.com/@ageitgey/machine-learning-is-fun-80ea3ec3c471#.oa4rzez3g)
32. [Siraj Raval's Deep Learning tutorials](https://www.youtube.com/channel/UCWN3xxRkmTPmbKwht9FuE5A)
33. [Dockerface](https://github.com/natanielruiz/dockerface) - Easy to install and use deep learning Faster R-CNN face detection for images and video in a docker container.
34. [Awesome Deep Learning Music](https://github.com/ybayle/awesome-deep-learning-music) - Curated list of articles related to deep learning scientific research applied to music
35. [Awesome Graph Embedding](https://github.com/benedekrozemberczki/awesome-graph-embedding) - Curated list of articles related to deep learning scientific research on graph structured data at the graph level.
36. [Awesome Network Embedding](https://github.com/chihming/awesome-network-embedding) - Curated list of articles related to deep learning scientific research on graph structured data at the node level.
37. [Microsoft Recommenders](https://github.com/Microsoft/Recommenders) contains examples, utilities and best practices for building recommendation systems. Implementations of several state-of-the-art algorithms are provided for self-study and customization in your own applications.
38. [The Unreasonable Effectiveness of Recurrent Neural Networks](http://karpathy.github.io/2015/05/21/rnn-effectiveness/) - Andrej Karpathy blog post about using RNN for generating text.
39. [Ladder Network](https://github.com/divamgupta/ladder_network_keras) - Keras Implementation of Ladder Network for Semi-Supervised Learning 
40. [toolbox: Curated list of ML libraries](https://github.com/amitness/toolbox)
41. [CNN Explainer](https://poloclub.github.io/cnn-explainer/)


-----
### Contributing
Have anything in mind that you think is awesome and would fit in this list? Feel free to send a [pull request](https://github.com/ashara12/awesome-deeplearning/pulls).

-----
## License

[![CC0](http://i.creativecommons.org/p/zero/1.0/88x31.png)](http://creativecommons.org/publicdomain/zero/1.0/)

To the extent possible under law, [Christos Christofidis](https://linkedin.com/in/Christofidis) has waived all copyright and related or neighboring rights to this work.<|MERGE_RESOLUTION|>--- conflicted
+++ resolved
@@ -112,14 +112,11 @@
 19. [Deep Learning Crash Course](https://www.youtube.com/watch?v=oS5fz_mHVz0&list=PLWKotBjTDoLj3rXBL-nEIPRN9V3a9Cx07): a series of mini-lectures by Leo Isikdogan on YouTube (2018)
 20. [Deep Learning Crash Course](https://www.manning.com/livevideo/deep-learning-crash-course) By Oliver Zeigermann
 21. [Deep Learning with R in Motion](https://www.manning.com/livevideo/deep-learning-with-r-in-motion): a live video course that teaches how to apply deep learning to text and images using the powerful Keras library and its R language interface.
-<<<<<<< HEAD
-22. [Machine Learning CS 229](https://www.youtube.com/playlist?list=PLoROMvodv4rMiGQp3WXShtMGgzqpfVfbU) : End part focuses on deep learning By Andrew Ng
+22. [Medical Imaging with Deep Learning Tutorial](https://www.youtube.com/playlist?list=PLheiZMDg_8ufxEx9cNVcOYXsT3BppJP4b): This tutorial is styled as a graduate lecture about medical imaging with deep learning. This will cover the background of popular medical image domains (chest X-ray and histology) as well as methods to tackle multi-modality/view, segmentation, and counting tasks.
 23. [Deepmind x UCL Deeplearning](https://www.youtube.com/playlist?list=PLqYmG7hTraZCDxZ44o4p3N5Anz3lLRVZF): 2020 version 
 24. [Deepmind x UCL Reinforcement Learning](https://www.youtube.com/playlist?list=PLqYmG7hTraZBKeNJ-JE_eyJHZ7XgBoAyb): Deep Reinforcement Learning
 25. [CMU 11-785 Intro to Deep learning Spring 2020](https://www.youtube.com/playlist?list=PLp-0K3kfddPzCnS4CqKphh-zT3aDwybDe) Course: 11-785, Intro to Deep Learning by Bhiksha Raj 
-=======
-22. [Medical Imaging with Deep Learning Tutorial](https://www.youtube.com/playlist?list=PLheiZMDg_8ufxEx9cNVcOYXsT3BppJP4b): This tutorial is styled as a graduate lecture about medical imaging with deep learning. This will cover the background of popular medical image domains (chest X-ray and histology) as well as methods to tackle multi-modality/view, segmentation, and counting tasks.
->>>>>>> 1ec64539
+26. [Machine Learning CS 229](https://www.youtube.com/playlist?list=PLoROMvodv4rMiGQp3WXShtMGgzqpfVfbU) : End part focuses on deep learning By Andrew Ng
 
 ### Papers
 *You can also find the most cited deep learning papers from [here](https://github.com/terryum/awesome-deep-learning-papers)*
