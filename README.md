# Awesome Deep Learning [![Awesome](https://cdn.rawgit.com/sindresorhus/awesome/d7305f38d29fed78fa85652e3a63e154dd8e8829/media/badge.svg)](https://github.com/sindresorhus/awesome)

## Table of Contents

* **[Free Online Books](#free-online-books)**  

* **[Courses](#courses)**  

* **[Videos and Lectures](#videos-and-lectures)**  

* **[Papers](#papers)**  

* **[Tutorials](#tutorials)**  

* **[Researchers](#researchers)**  

* **[Websites](#websites)**  

* **[Datasets](#datasets)**

* **[Conferences](#Conferences)**

* **[Frameworks](#frameworks)**  

* **[Tools](#tools)**  

* **[Miscellaneous](#miscellaneous)**  

* **[Contributing](#contributing)**  

 
### Free Online Books

1.  [Deep Learning](http://www.deeplearningbook.org/) by Yoshua Bengio, Ian Goodfellow and Aaron Courville  (05/07/2015)
2.  [Neural Networks and Deep Learning](http://neuralnetworksanddeeplearning.com/) by  Michael Nielsen (Dec 2014)
3.  [Deep Learning](http://research.microsoft.com/pubs/209355/DeepLearning-NowPublishing-Vol7-SIG-039.pdf) by Microsoft Research (2013) 
4.  [Deep Learning Tutorial](http://deeplearning.net/tutorial/deeplearning.pdf) by LISA lab, University of Montreal (Jan 6 2015)
5.  [neuraltalk](https://github.com/karpathy/neuraltalk) by Andrej Karpathy : numpy-based RNN/LSTM implementation
6.  [An introduction to genetic algorithms](http://www.boente.eti.br/fuzzy/ebook-fuzzy-mitchell.pdf)
7.  [Artificial Intelligence: A Modern Approach](http://aima.cs.berkeley.edu/)
8.  [Deep Learning in Neural Networks: An Overview](http://arxiv.org/pdf/1404.7828v4.pdf)
9.  [Artificial intelligence and machine learning: Topic wise explanation](https://leonardoaraujosantos.gitbooks.io/artificial-inteligence/)
10. [Dive into Deep Learning](https://d2l.ai/) - numpy based interactive Deep Learning book
 
### Courses

1.  [Machine Learning - Stanford](https://class.coursera.org/ml-005) by Andrew Ng in Coursera (2010-2014)
2.  [Machine Learning - Caltech](http://work.caltech.edu/lectures.html) by Yaser Abu-Mostafa (2012-2014)
3.  [Machine Learning - Carnegie Mellon](http://www.cs.cmu.edu/~tom/10701_sp11/lectures.shtml) by Tom Mitchell (Spring 2011)
2.  [Neural Networks for Machine Learning](https://class.coursera.org/neuralnets-2012-001) by Geoffrey Hinton in Coursera (2012)
3.  [Neural networks class](https://www.youtube.com/playlist?list=PL6Xpj9I5qXYEcOhn7TqghAJ6NAPrNmUBH) by Hugo Larochelle from Université de Sherbrooke (2013)
4.  [Deep Learning Course](http://cilvr.cs.nyu.edu/doku.php?id=deeplearning:slides:start) by CILVR lab @ NYU (2014)
5.  [A.I - Berkeley](https://courses.edx.org/courses/BerkeleyX/CS188x_1/1T2013/courseware/) by Dan Klein and Pieter Abbeel (2013)
6.  [A.I - MIT](http://ocw.mit.edu/courses/electrical-engineering-and-computer-science/6-034-artificial-intelligence-fall-2010/lecture-videos/) by Patrick Henry Winston (2010)
7.  [Vision and learning - computers and brains](http://web.mit.edu/course/other/i2course/www/vision_and_learning_fall_2013.html) by Shimon Ullman, Tomaso Poggio, Ethan Meyers @ MIT (2013)
9.  [Convolutional Neural Networks for Visual Recognition - Stanford](http://vision.stanford.edu/teaching/cs231n/syllabus.html) by Fei-Fei Li, Andrej Karpathy (2017)
10.  [Deep Learning for Natural Language Processing - Stanford](http://cs224d.stanford.edu/)
11.  [Neural Networks - usherbrooke](http://info.usherbrooke.ca/hlarochelle/neural_networks/content.html)
12.  [Machine Learning - Oxford](https://www.cs.ox.ac.uk/people/nando.defreitas/machinelearning/) (2014-2015)
13.  [Deep Learning - Nvidia](https://developer.nvidia.com/deep-learning-courses) (2015)
14.  [Graduate Summer School: Deep Learning, Feature Learning](https://www.youtube.com/playlist?list=PLHyI3Fbmv0SdzMHAy0aN59oYnLy5vyyTA) by Geoffrey Hinton, Yoshua Bengio, Yann LeCun, Andrew Ng, Nando de Freitas and several others @ IPAM, UCLA (2012)
15.  [Deep Learning - Udacity/Google](https://www.udacity.com/course/deep-learning--ud730) by Vincent Vanhoucke and Arpan Chakraborty (2016)
16.  [Deep Learning - UWaterloo](https://www.youtube.com/playlist?list=PLehuLRPyt1Hyi78UOkMPWCGRxGcA9NVOE) by Prof. Ali Ghodsi at University of Waterloo (2015)
17.  [Statistical Machine Learning - CMU](https://www.youtube.com/watch?v=azaLcvuql_g&list=PLjbUi5mgii6BWEUZf7He6nowWvGne_Y8r) by Prof. Larry Wasserman
18.  [Deep Learning Course](https://www.college-de-france.fr/site/en-yann-lecun/course-2015-2016.htm) by Yann LeCun (2016)
19. [Designing, Visualizing and Understanding Deep Neural Networks-UC Berkeley](https://www.youtube.com/playlist?list=PLkFD6_40KJIxopmdJF_CLNqG3QuDFHQUm)
20. [UVA Deep Learning Course](http://uvadlc.github.io) MSc in Artificial Intelligence for the University of Amsterdam.
21. [MIT 6.S094: Deep Learning for Self-Driving Cars](http://selfdrivingcars.mit.edu/)
22. [MIT 6.S191: Introduction to Deep Learning](http://introtodeeplearning.com/)
23. [Berkeley CS 294: Deep Reinforcement Learning](http://rll.berkeley.edu/deeprlcourse/)
24. [Keras in Motion video course](https://www.manning.com/livevideo/keras-in-motion)
25. [Practical Deep Learning For Coders](http://course.fast.ai/) by Jeremy Howard - Fast.ai
26. [Introduction to Deep Learning](http://deeplearning.cs.cmu.edu/) by Prof. Bhiksha Raj (2017)
27. [AI for Everyone](https://www.deeplearning.ai/ai-for-everyone/) by Andrew Ng (2019)
28. [MIT Intro to Deep Learning 7 day bootcamp](https://introtodeeplearning.com) - A seven day bootcamp designed in MIT to introduce deep learning methods and applications (2019)
29. [Deep Blueberry: Deep Learning](https://mithi.github.io/deep-blueberry) - A free five-weekend plan to self-learners to learn the basics of deep-learning architectures like CNNs, LSTMs, RNNs, VAEs, GANs, DQN, A3C and more (2019)
30. [Spinning Up in Deep Reinforcement Learning](https://spinningup.openai.com/) - A free deep reinforcement learning course by OpenAI (2019)
31. [Deep Learning - UC Berkeley | STAT-157](https://www.youtube.com/playlist?list=PLZSO_6-bSqHQHBCoGaObUljoXAyyqhpFW) by Alex Smola and Mu Li (2019)

### Videos and Lectures

1.  [How To Create A Mind](https://www.youtube.com/watch?v=RIkxVci-R4k) By Ray Kurzweil
2.  [Deep Learning, Self-Taught Learning and Unsupervised Feature Learning](https://www.youtube.com/watch?v=n1ViNeWhC24) By Andrew Ng
3.  [Recent Developments in Deep Learning](https://www.youtube.com/watch?v=vShMxxqtDDs&amp;index=3&amp;list=PL78U8qQHXgrhP9aZraxTT5-X1RccTcUYT) By Geoff Hinton
4.  [The Unreasonable Effectiveness of Deep Learning](https://www.youtube.com/watch?v=sc-KbuZqGkI) by Yann LeCun
5.  [Deep Learning of Representations](https://www.youtube.com/watch?v=4xsVFLnHC_0) by Yoshua bengio
6.  [Principles of Hierarchical Temporal Memory](https://www.youtube.com/watch?v=6ufPpZDmPKA) by Jeff Hawkins
7.  [Machine Learning Discussion Group - Deep Learning w/ Stanford AI Lab](https://www.youtube.com/watch?v=2QJi0ArLq7s&amp;list=PL78U8qQHXgrhP9aZraxTT5-X1RccTcUYT) by Adam Coates
8.  [Making Sense of the World with Deep Learning](http://vimeo.com/80821560) By Adam Coates 
9.  [Demystifying Unsupervised Feature Learning ](https://www.youtube.com/watch?v=wZfVBwOO0-k) By Adam Coates 
10.  [Visual Perception with Deep Learning](https://www.youtube.com/watch?v=3boKlkPBckA) By Yann LeCun
11.  [The Next Generation of Neural Networks](https://www.youtube.com/watch?v=AyzOUbkUf3M) By Geoffrey Hinton at GoogleTechTalks
12.  [The wonderful and terrifying implications of computers that can learn](http://www.ted.com/talks/jeremy_howard_the_wonderful_and_terrifying_implications_of_computers_that_can_learn) By Jeremy Howard at TEDxBrussels
13.  [Unsupervised Deep Learning - Stanford](http://web.stanford.edu/class/cs294a/handouts.html) by Andrew Ng in Stanford (2011)
14.  [Natural Language Processing](http://web.stanford.edu/class/cs224n/handouts/) By Chris Manning in Stanford
15.  [A beginners Guide to Deep Neural Networks](http://googleresearch.blogspot.com/2015/09/a-beginners-guide-to-deep-neural.html) By Natalie Hammel and Lorraine Yurshansky
16.  [Deep Learning: Intelligence from Big Data](https://www.youtube.com/watch?v=czLI3oLDe8M) by Steve Jurvetson (and panel) at VLAB in Stanford. 
17. [Introduction to Artificial Neural Networks and Deep Learning](https://www.youtube.com/watch?v=FoO8qDB8gUU) by Leo Isikdogan at Motorola Mobility HQ
18. [NIPS 2016 lecture and workshop videos](https://nips.cc/Conferences/2016/Schedule) - NIPS 2016
19. [Deep Learning Crash Course](https://www.youtube.com/watch?v=oS5fz_mHVz0&list=PLWKotBjTDoLj3rXBL-nEIPRN9V3a9Cx07): a series of mini-lectures by Leo Isikdogan on YouTube (2018)

### Papers
*You can also find the most cited deep learning papers from [here](https://github.com/terryum/awesome-deep-learning-papers)*

1.  [ImageNet Classification with Deep Convolutional Neural Networks](http://papers.nips.cc/paper/4824-imagenet-classification-with-deep-convolutional-neural-networks.pdf)
2.  [Using Very Deep Autoencoders for Content Based Image Retrieval](http://www.cs.toronto.edu/~hinton/absps/esann-deep-final.pdf)
3.  [Learning Deep Architectures for AI](http://www.iro.umontreal.ca/~lisa/pointeurs/TR1312.pdf)
4.  [CMU’s list of papers](http://deeplearning.cs.cmu.edu/)
5.  [Neural Networks for Named Entity Recognition](http://nlp.stanford.edu/~socherr/pa4_ner.pdf) [zip](http://nlp.stanford.edu/~socherr/pa4-ner.zip)
6. [Training tricks by YB](http://www.iro.umontreal.ca/~bengioy/papers/YB-tricks.pdf)
7. [Geoff Hinton's reading list (all papers)](http://www.cs.toronto.edu/~hinton/deeprefs.html)
8. [Supervised Sequence Labelling with Recurrent Neural Networks](http://www.cs.toronto.edu/~graves/preprint.pdf)
9.  [Statistical Language Models based on Neural Networks](http://www.fit.vutbr.cz/~imikolov/rnnlm/thesis.pdf)
10.  [Training Recurrent Neural Networks](http://www.cs.utoronto.ca/~ilya/pubs/ilya_sutskever_phd_thesis.pdf)
11.  [Recursive Deep Learning for Natural Language Processing and Computer Vision](http://nlp.stanford.edu/~socherr/thesis.pdf)
12.  [Bi-directional RNN](http://www.di.ufpe.br/~fnj/RNA/bibliografia/BRNN.pdf)
13.  [LSTM](http://web.eecs.utk.edu/~itamar/courses/ECE-692/Bobby_paper1.pdf)
14.  [GRU - Gated Recurrent Unit](http://arxiv.org/pdf/1406.1078v3.pdf)
15.  [GFRNN](http://arxiv.org/pdf/1502.02367v3.pdf) [.](http://jmlr.org/proceedings/papers/v37/chung15.pdf) [.](http://jmlr.org/proceedings/papers/v37/chung15-supp.pdf)
16.  [LSTM: A Search Space Odyssey](http://arxiv.org/pdf/1503.04069v1.pdf)
17.  [A Critical Review of Recurrent Neural Networks for Sequence Learning](http://arxiv.org/pdf/1506.00019v1.pdf)
18.  [Visualizing and Understanding Recurrent Networks](http://arxiv.org/pdf/1506.02078v1.pdf)
19.  [Wojciech Zaremba, Ilya Sutskever, An Empirical Exploration of Recurrent Network Architectures](http://jmlr.org/proceedings/papers/v37/jozefowicz15.pdf)
20.  [Recurrent Neural Network based Language Model](http://www.fit.vutbr.cz/research/groups/speech/publi/2010/mikolov_interspeech2010_IS100722.pdf)
21.  [Extensions of Recurrent Neural Network Language Model](http://www.fit.vutbr.cz/research/groups/speech/publi/2011/mikolov_icassp2011_5528.pdf)
22.  [Recurrent Neural Network based Language Modeling in Meeting Recognition](http://www.fit.vutbr.cz/~imikolov/rnnlm/ApplicationOfRNNinMeetingRecognition_IS2011.pdf)
23.  [Deep Neural Networks for Acoustic Modeling in Speech Recognition](http://cs224d.stanford.edu/papers/maas_paper.pdf)
24.  [Speech Recognition with Deep Recurrent Neural Networks](http://www.cs.toronto.edu/~fritz/absps/RNN13.pdf)
25.  [Reinforcement Learning Neural Turing Machines](http://arxiv.org/pdf/1505.00521v1)
26.  [Learning Phrase Representations using RNN Encoder-Decoder for Statistical Machine Translation](http://arxiv.org/pdf/1406.1078v3.pdf)
27. [Google - Sequence to Sequence  Learning with Neural Networks](http://papers.nips.cc/paper/5346-sequence-to-sequence-learning-with-neural-networks.pdf)
28. [Memory Networks](http://arxiv.org/pdf/1410.3916v10)
29. [Policy Learning with Continuous Memory States for Partially Observed Robotic Control](http://arxiv.org/pdf/1507.01273v1)
30. [Microsoft - Jointly Modeling Embedding and Translation to Bridge Video and Language](http://arxiv.org/pdf/1505.01861v1.pdf)
31. [Neural Turing Machines](http://arxiv.org/pdf/1410.5401v2.pdf)
32. [Ask Me Anything: Dynamic Memory Networks for Natural Language Processing](http://arxiv.org/pdf/1506.07285v1.pdf)
33. [Mastering the Game of Go with Deep Neural Networks and Tree Search](http://www.nature.com/nature/journal/v529/n7587/pdf/nature16961.pdf)
34. [Batch Normalization](https://arxiv.org/abs/1502.03167)
35. [Residual Learning](https://arxiv.org/pdf/1512.03385v1.pdf)
36. [Image-to-Image Translation with Conditional Adversarial Networks](https://arxiv.org/pdf/1611.07004v1.pdf) 
37. [Berkeley AI Research (BAIR) Laboratory](https://arxiv.org/pdf/1611.07004v1.pdf) 
38. [MobileNets by Google](https://arxiv.org/abs/1704.04861)
39. [Cross Audio-Visual Recognition in the Wild Using Deep Learning](https://arxiv.org/abs/1706.05739)
40. [Dynamic Routing Between Capsules](https://arxiv.org/abs/1710.09829)
41. [Matrix Capsules With Em Routing](https://openreview.net/pdf?id=HJWLfGWRb)
42. [Efficient BackProp](http://yann.lecun.com/exdb/publis/pdf/lecun-98b.pdf)

### Tutorials

1.  [UFLDL Tutorial 1](http://deeplearning.stanford.edu/wiki/index.php/UFLDL_Tutorial)
2.  [UFLDL Tutorial 2](http://ufldl.stanford.edu/tutorial/supervised/LinearRegression/)
3.  [Deep Learning for NLP (without Magic)](http://www.socher.org/index.php/DeepLearningTutorial/DeepLearningTutorial)
4.  [A Deep Learning Tutorial: From Perceptrons to Deep Networks](http://www.toptal.com/machine-learning/an-introduction-to-deep-learning-from-perceptrons-to-deep-networks)
5.  [Deep Learning from the Bottom up](http://www.metacademy.org/roadmaps/rgrosse/deep_learning)
6.  [Theano Tutorial](http://deeplearning.net/tutorial/deeplearning.pdf)
7.  [Neural Networks for Matlab](http://uk.mathworks.com/help/pdf_doc/nnet/nnet_ug.pdf)
8.  [Using convolutional neural nets to detect facial keypoints tutorial](http://danielnouri.org/notes/2014/12/17/using-convolutional-neural-nets-to-detect-facial-keypoints-tutorial/)
9.  [Torch7 Tutorials](https://github.com/clementfarabet/ipam-tutorials/tree/master/th_tutorials)
10.  [The Best Machine Learning Tutorials On The Web](https://github.com/josephmisiti/machine-learning-module)
11. [VGG Convolutional Neural Networks Practical](http://www.robots.ox.ac.uk/~vgg/practicals/cnn/index.html)
12. [TensorFlow tutorials](https://github.com/nlintz/TensorFlow-Tutorials)
13. [More TensorFlow tutorials](https://github.com/pkmital/tensorflow_tutorials)
13. [TensorFlow Python Notebooks](https://github.com/aymericdamien/TensorFlow-Examples)
14. [Keras and Lasagne Deep Learning Tutorials](https://github.com/Vict0rSch/deep_learning)
15. [Classification on raw time series in TensorFlow with a LSTM RNN](https://github.com/guillaume-chevalier/LSTM-Human-Activity-Recognition)
16. [Using convolutional neural nets to detect facial keypoints tutorial](http://danielnouri.org/notes/2014/12/17/using-convolutional-neural-nets-to-detect-facial-keypoints-tutorial/)
17. [TensorFlow-World](https://github.com/astorfi/TensorFlow-World)
18. [Deep Learning with Python](https://www.manning.com/books/deep-learning-with-python)
19. [Grokking Deep Learning](https://www.manning.com/books/grokking-deep-learning)
20. [Deep Learning for Search](https://www.manning.com/books/deep-learning-for-search)
21. [Keras Tutorial: Content Based Image Retrieval Using a Convolutional Denoising Autoencoder](https://blog.sicara.com/keras-tutorial-content-based-image-retrieval-convolutional-denoising-autoencoder-dc91450cc511)
22. [Pytorch Tutorial by Yunjey Choi](https://github.com/yunjey/pytorch-tutorial)




## Researchers

1. [Aaron Courville](http://aaroncourville.wordpress.com)
2. [Abdel-rahman Mohamed](http://www.cs.toronto.edu/~asamir/)
3. [Adam Coates](http://cs.stanford.edu/~acoates/)
4. [Alex Acero](http://research.microsoft.com/en-us/people/alexac/)
5. [ Alex Krizhevsky ](http://www.cs.utoronto.ca/~kriz/index.html)
6. [ Alexander Ilin ](http://users.ics.aalto.fi/alexilin/)
7. [ Amos Storkey ](http://homepages.inf.ed.ac.uk/amos/)
8. [ Andrej Karpathy ](http://cs.stanford.edu/~karpathy/)
9. [ Andrew M. Saxe ](http://www.stanford.edu/~asaxe/)
10. [ Andrew Ng ](http://www.cs.stanford.edu/people/ang/)
11. [ Andrew W. Senior ](http://research.google.com/pubs/author37792.html)
12. [ Andriy Mnih ](http://www.gatsby.ucl.ac.uk/~amnih/)
13. [ Ayse Naz Erkan ](http://www.cs.nyu.edu/~naz/)
14. [ Benjamin Schrauwen ](http://reslab.elis.ugent.be/benjamin)
15. [ Bernardete Ribeiro ](https://www.cisuc.uc.pt/people/show/2020)
16. [ Bo David Chen ](http://vision.caltech.edu/~bchen3/Site/Bo_David_Chen.html)
17. [ Boureau Y-Lan ](http://cs.nyu.edu/~ylan/)
18. [ Brian Kingsbury ](http://researcher.watson.ibm.com/researcher/view.php?person=us-bedk)
19. [ Christopher Manning ](http://nlp.stanford.edu/~manning/)
20. [ Clement Farabet ](http://www.clement.farabet.net/)
21. [ Dan Claudiu Cireșan ](http://www.idsia.ch/~ciresan/)
22. [ David Reichert ](http://serre-lab.clps.brown.edu/person/david-reichert/)
23. [ Derek Rose ](http://mil.engr.utk.edu/nmil/member/5.html)
24. [ Dong Yu ](http://research.microsoft.com/en-us/people/dongyu/default.aspx)
25. [ Drausin Wulsin ](http://www.seas.upenn.edu/~wulsin/)
26. [ Erik M. Schmidt ](http://music.ece.drexel.edu/people/eschmidt)
27. [ Eugenio Culurciello ](https://engineering.purdue.edu/BME/People/viewPersonById?resource_id=71333)
28. [ Frank Seide ](http://research.microsoft.com/en-us/people/fseide/)
29. [ Galen Andrew ](http://homes.cs.washington.edu/~galen/)
30. [ Geoffrey Hinton ](http://www.cs.toronto.edu/~hinton/)
31. [ George Dahl ](http://www.cs.toronto.edu/~gdahl/)
32. [ Graham Taylor ](http://www.uoguelph.ca/~gwtaylor/)
33. [ Grégoire Montavon ](http://gregoire.montavon.name/)
34. [ Guido Francisco Montúfar ](http://personal-homepages.mis.mpg.de/montufar/)
35. [ Guillaume Desjardins ](http://brainlogging.wordpress.com/)
36. [ Hannes Schulz ](http://www.ais.uni-bonn.de/~schulz/)
37. [ Hélène Paugam-Moisy ](http://www.lri.fr/~hpaugam/)
38. [ Honglak Lee ](http://web.eecs.umich.edu/~honglak/)
39. [ Hugo Larochelle ](http://www.dmi.usherb.ca/~larocheh/index_en.html)
40. [ Ilya Sutskever ](http://www.cs.toronto.edu/~ilya/)
41. [ Itamar Arel ](http://mil.engr.utk.edu/nmil/member/2.html)
42. [ James Martens ](http://www.cs.toronto.edu/~jmartens/)
43. [ Jason Morton ](http://www.jasonmorton.com/)
44. [ Jason Weston ](http://www.thespermwhale.com/jaseweston/)
45. [ Jeff Dean ](http://research.google.com/pubs/jeff.html)
46. [ Jiquan Mgiam ](http://cs.stanford.edu/~jngiam/)
47. [ Joseph Turian ](http://www-etud.iro.umontreal.ca/~turian/)
48. [ Joshua Matthew Susskind ](http://aclab.ca/users/josh/index.html)
49. [ Jürgen Schmidhuber ](http://www.idsia.ch/~juergen/)
50. [ Justin A. Blanco ](https://sites.google.com/site/blancousna/)
51. [ Koray Kavukcuoglu ](http://koray.kavukcuoglu.org/)
52. [ KyungHyun Cho ](http://users.ics.aalto.fi/kcho/)
53. [ Li Deng ](http://research.microsoft.com/en-us/people/deng/)
54. [ Lucas Theis ](http://www.kyb.tuebingen.mpg.de/nc/employee/details/lucas.html)
55. [ Ludovic Arnold ](http://ludovicarnold.altervista.org/home/)
56. [ Marc'Aurelio Ranzato ](http://www.cs.nyu.edu/~ranzato/)
57. [ Martin Längkvist ](http://aass.oru.se/~mlt/)
58. [ Misha Denil ](http://mdenil.com/)
59. [ Mohammad Norouzi ](http://www.cs.toronto.edu/~norouzi/)
60. [ Nando de Freitas ](http://www.cs.ubc.ca/~nando/)
61. [ Navdeep Jaitly ](http://www.cs.utoronto.ca/~ndjaitly/)
62. [ Nicolas Le Roux ](http://nicolas.le-roux.name/)
63. [ Nitish Srivastava ](http://www.cs.toronto.edu/~nitish/)
64. [ Noel Lopes ](https://www.cisuc.uc.pt/people/show/2028)
65. [ Oriol Vinyals ](http://www.cs.berkeley.edu/~vinyals/)
66. [ Pascal Vincent ](http://www.iro.umontreal.ca/~vincentp)
67. [ Patrick Nguyen ](https://sites.google.com/site/drpngx/)
68. [ Pedro Domingos ](http://homes.cs.washington.edu/~pedrod/)
69. [ Peggy Series ](http://homepages.inf.ed.ac.uk/pseries/)
70. [ Pierre Sermanet ](http://cs.nyu.edu/~sermanet)
71. [ Piotr Mirowski ](http://www.cs.nyu.edu/~mirowski/)
72. [ Quoc V. Le ](http://ai.stanford.edu/~quocle/)
73. [ Reinhold Scherer ](http://bci.tugraz.at/scherer/)
74. [ Richard Socher ](http://www.socher.org/)
75. [ Rob Fergus ](http://cs.nyu.edu/~fergus/pmwiki/pmwiki.php)
76. [ Robert Coop ](http://mil.engr.utk.edu/nmil/member/19.html)
77. [ Robert Gens ](http://homes.cs.washington.edu/~rcg/)
78. [ Roger Grosse ](http://people.csail.mit.edu/rgrosse/)
79. [ Ronan Collobert ](http://ronan.collobert.com/)
80. [ Ruslan Salakhutdinov ](http://www.utstat.toronto.edu/~rsalakhu/)
81. [ Sebastian Gerwinn ](http://www.kyb.tuebingen.mpg.de/nc/employee/details/sgerwinn.html)
82. [ Stéphane Mallat ](http://www.cmap.polytechnique.fr/~mallat/)
83. [ Sven Behnke ](http://www.ais.uni-bonn.de/behnke/)
84. [ Tapani Raiko ](http://users.ics.aalto.fi/praiko/)
85. [ Tara Sainath ](https://sites.google.com/site/tsainath/)
86. [ Tijmen Tieleman ](http://www.cs.toronto.edu/~tijmen/)
87. [ Tom Karnowski ](http://mil.engr.utk.edu/nmil/member/36.html)
88. [ Tomáš Mikolov ](https://research.facebook.com/tomas-mikolov)
89. [ Ueli Meier ](http://www.idsia.ch/~meier/)
90. [ Vincent Vanhoucke ](http://vincent.vanhoucke.com)
91. [ Volodymyr Mnih ](http://www.cs.toronto.edu/~vmnih/)
92. [ Yann LeCun ](http://yann.lecun.com/)
93. [ Yichuan Tang ](http://www.cs.toronto.edu/~tang/)
94. [ Yoshua Bengio ](http://www.iro.umontreal.ca/~bengioy/yoshua_en/index.html)
95. [ Yotaro Kubo ](http://yota.ro/)
96. [ Youzhi (Will) Zou ](http://ai.stanford.edu/~wzou)
97. [ Fei-Fei Li ](http://vision.stanford.edu/feifeili)
98. [ Ian Goodfellow ](https://research.google.com/pubs/105214.html)
99. [ Robert Laganière ](http://www.site.uottawa.ca/~laganier/)


### WebSites

1.  [deeplearning.net](http://deeplearning.net/)
2.  [deeplearning.stanford.edu](http://deeplearning.stanford.edu/)
3.  [nlp.stanford.edu](http://nlp.stanford.edu/)
4.  [ai-junkie.com](http://www.ai-junkie.com/ann/evolved/nnt1.html)
5.  [cs.brown.edu/research/ai](http://cs.brown.edu/research/ai/)
6.  [eecs.umich.edu/ai](http://www.eecs.umich.edu/ai/)
7.  [cs.utexas.edu/users/ai-lab](http://www.cs.utexas.edu/users/ai-lab/)
8.  [cs.washington.edu/research/ai](http://www.cs.washington.edu/research/ai/)
9.  [aiai.ed.ac.uk](http://www.aiai.ed.ac.uk/)
10.  [www-aig.jpl.nasa.gov](http://www-aig.jpl.nasa.gov/)
11.  [csail.mit.edu](http://www.csail.mit.edu/)
12.  [cgi.cse.unsw.edu.au/~aishare](http://cgi.cse.unsw.edu.au/~aishare/)
13.  [cs.rochester.edu/research/ai](http://www.cs.rochester.edu/research/ai/)
14.  [ai.sri.com](http://www.ai.sri.com/)
15.  [isi.edu/AI/isd.htm](http://www.isi.edu/AI/isd.htm)
16.  [nrl.navy.mil/itd/aic](http://www.nrl.navy.mil/itd/aic/)
17.  [hips.seas.harvard.edu](http://hips.seas.harvard.edu/)
18.  [AI Weekly](http://aiweekly.co)
19.  [stat.ucla.edu](http://www.stat.ucla.edu/~junhua.mao/m-RNN.html)
20.  [deeplearning.cs.toronto.edu](http://deeplearning.cs.toronto.edu/i2t)
21.  [jeffdonahue.com/lrcn/](http://jeffdonahue.com/lrcn/)
22.  [visualqa.org](http://www.visualqa.org/)
23.  [www.mpi-inf.mpg.de/departments/computer-vision...](https://www.mpi-inf.mpg.de/departments/computer-vision-and-multimodal-computing/)
24.  [Deep Learning News](http://news.startup.ml/)
25.  [Machine Learning is Fun! Adam Geitgey's Blog](https://medium.com/@ageitgey/)
26.  [Guide to Machine Learning](http://yerevann.com/a-guide-to-deep-learning/)
27.  [Deep Learning for Beginners](https://spandan-madan.github.io/DeepLearningProject/)

### Datasets

1.  [MNIST](http://yann.lecun.com/exdb/mnist/) Handwritten digits
2.  [Google House Numbers](http://ufldl.stanford.edu/housenumbers/) from street view
3.  [CIFAR-10 and CIFAR-100](http://www.cs.toronto.edu/~kriz/cifar.html)
4.  [IMAGENET](http://www.image-net.org/)
5.  [Tiny Images](http://groups.csail.mit.edu/vision/TinyImages/) 80 Million tiny images6.  
6.  [Flickr Data](https://yahooresearch.tumblr.com/post/89783581601/one-hundred-million-creative-commons-flickr-images) 100 Million Yahoo dataset
7.  [Berkeley Segmentation Dataset 500](http://www.eecs.berkeley.edu/Research/Projects/CS/vision/bsds/)
8.  [UC Irvine Machine Learning Repository](http://archive.ics.uci.edu/ml/)
9.  [Flickr 8k](http://nlp.cs.illinois.edu/HockenmaierGroup/Framing_Image_Description/KCCA.html)
10. [Flickr 30k](http://shannon.cs.illinois.edu/DenotationGraph/)
11. [Microsoft COCO](http://mscoco.org/home/)
12. [VQA](http://www.visualqa.org/)
13. [Image QA](http://www.cs.toronto.edu/~mren/imageqa/data/cocoqa/)
14. [AT&T Laboratories Cambridge face database](http://www.uk.research.att.com/facedatabase.html)
15. [AVHRR Pathfinder](http://xtreme.gsfc.nasa.gov)
16. [Air Freight](http://www.anc.ed.ac.uk/~amos/afreightdata.html) - The Air Freight data set is a ray-traced image sequence along with ground truth segmentation based on textural characteristics. (455 images + GT, each 160x120 pixels). (Formats: PNG)  
17. [Amsterdam Library of Object Images](http://www.science.uva.nl/~aloi/) - ALOI is a color image collection of one-thousand small objects, recorded for scientific purposes. In order to capture the sensory variation in object recordings, we systematically varied viewing angle, illumination angle, and illumination color for each object, and additionally captured wide-baseline stereo images. We recorded over a hundred images of each object, yielding a total of 110,250 images for the collection. (Formats: png)
18. [Annotated face, hand, cardiac & meat images](http://www.imm.dtu.dk/~aam/) - Most images & annotations are supplemented by various ASM/AAM analyses using the AAM-API. (Formats: bmp,asf)
19. [Image Analysis and Computer Graphics](http://www.imm.dtu.dk/image/)  
21. [Brown University Stimuli](http://www.cog.brown.edu/~tarr/stimuli.html) - A variety of datasets including geons, objects, and "greebles". Good for testing recognition algorithms. (Formats: pict)
22. [CAVIAR video sequences of mall and public space behavior](http://homepages.inf.ed.ac.uk/rbf/CAVIARDATA1/) - 90K video frames in 90 sequences of various human activities, with XML ground truth of detection and behavior classification (Formats: MPEG2 & JPEG)
23. [Machine Vision Unit](http://www.ipab.inf.ed.ac.uk/mvu/)
25. [CCITT Fax standard images](http://www.cs.waikato.ac.nz/~singlis/ccitt.html) - 8 images (Formats: gif)
26. [CMU CIL's Stereo Data with Ground Truth](cil-ster.html) - 3 sets of 11 images, including color tiff images with spectroradiometry (Formats: gif, tiff)
27. [CMU PIE Database](http://www.ri.cmu.edu/projects/project_418.html) - A database of 41,368 face images of 68 people captured under 13 poses, 43 illuminations conditions, and with 4 different expressions.
28. [CMU VASC Image Database](http://www.ius.cs.cmu.edu/idb/) - Images, sequences, stereo pairs (thousands of images) (Formats: Sun Rasterimage)
29. [Caltech Image Database](http://www.vision.caltech.edu/html-files/archive.html) - about 20 images - mostly top-down views of small objects and toys. (Formats: GIF)
30. [Columbia-Utrecht Reflectance and Texture Database](http://www.cs.columbia.edu/CAVE/curet/) - Texture and reflectance measurements for over 60 samples of 3D texture, observed with over 200 different combinations of viewing and illumination directions. (Formats: bmp)
31. [Computational Colour Constancy Data](http://www.cs.sfu.ca/~colour/data/index.html) - A dataset oriented towards computational color constancy, but useful for computer vision in general. It includes synthetic data, camera sensor data, and over 700 images. (Formats: tiff)
32. [Computational Vision Lab](http://www.cs.sfu.ca/~colour/)
34. [Content-based image retrieval database](http://www.cs.washington.edu/research/imagedatabase/groundtruth/) - 11 sets of color images for testing algorithms for content-based retrieval. Most sets have a description file with names of objects in each image. (Formats: jpg) 
35. [Efficient Content-based Retrieval Group](http://www.cs.washington.edu/research/imagedatabase/)
37. [Densely Sampled View Spheres](http://ls7-www.cs.uni-dortmund.de/~peters/pages/research/modeladaptsys/modeladaptsys_vba_rov.html) - Densely sampled view spheres - upper half of the view sphere of two toy objects with 2500 images each. (Formats: tiff)
38. [Computer Science VII (Graphical Systems)](http://ls7-www.cs.uni-dortmund.de/)
40. [Digital Embryos](https://web-beta.archive.org/web/20011216051535/vision.psych.umn.edu/www/kersten-lab/demos/digitalembryo.html) - Digital embryos are novel objects which may be used to develop and test object recognition systems. They have an organic appearance. (Formats: various formats are available on request)
41. [Univerity of Minnesota Vision Lab](http://vision.psych.umn.edu/users/kersten//kersten-lab/kersten-lab.html) 
42. [El Salvador Atlas of Gastrointestinal VideoEndoscopy](http://www.gastrointestinalatlas.com) - Images and Videos of his-res of studies taken from Gastrointestinal Video endoscopy. (Formats: jpg, mpg, gif)
43. [FG-NET Facial Aging Database](http://sting.cycollege.ac.cy/~alanitis/fgnetaging/index.htm) - Database contains 1002 face images showing subjects at different ages. (Formats: jpg)
44. [FVC2000 Fingerprint Databases](http://bias.csr.unibo.it/fvc2000/) - FVC2000 is the First International Competition for Fingerprint Verification Algorithms. Four fingerprint databases constitute the FVC2000 benchmark (3520 fingerprints in all).
45. [Biometric Systems Lab](http://bias.csr.unibo.it/research/biolab) - University of Bologna
46. [Face and Gesture images and image sequences](http://www.fg-net.org) - Several image datasets of faces and gestures that are ground truth annotated for benchmarking
47. [German Fingerspelling Database](http://www-i6.informatik.rwth-aachen.de/~dreuw/database.html) - The database contains 35 gestures and consists of 1400 image sequences that contain gestures of 20 different persons recorded under non-uniform daylight lighting conditions. (Formats: mpg,jpg)  
48. [Language Processing and Pattern Recognition](http://www-i6.informatik.rwth-aachen.de/)
50. [Groningen Natural Image Database](http://hlab.phys.rug.nl/archive.html) - 4000+ 1536x1024 (16 bit) calibrated outdoor images (Formats: homebrew)
51. [ICG Testhouse sequence](http://www.icg.tu-graz.ac.at/~schindler/Data) -  2 turntable sequences from ifferent viewing heights, 36 images each, resolution 1000x750, color (Formats: PPM)
52. [Institute of Computer Graphics and Vision](http://www.icg.tu-graz.ac.at)
54. [IEN Image Library](http://www.ien.it/is/vislib/) - 1000+ images, mostly outdoor sequences (Formats: raw, ppm)  
55. [INRIA's Syntim images database](http://www-rocq.inria.fr/~tarel/syntim/images.html) - 15 color image of simple objects (Formats: gif)
56. [INRIA](http://www.inria.fr/)
57. [INRIA's Syntim stereo databases](http://www-rocq.inria.fr/~tarel/syntim/paires.html) - 34 calibrated color stereo pairs (Formats: gif) 
58. [Image Analysis Laboratory](http://www.ece.ncsu.edu/imaging/Archives/ImageDataBase/index.html) - Images obtained from a variety of imaging modalities -- raw CFA images, range images and a host of "medical images". (Formats: homebrew)
59. [Image Analysis Laboratory](http://www.ece.ncsu.edu/imaging) 
61. [Image Database](http://www.prip.tuwien.ac.at/prip/image.html) - An image database including some textures  
62. [JAFFE Facial Expression Image Database](http://www.mis.atr.co.jp/~mlyons/jaffe.html) - The JAFFE database consists of 213 images of Japanese female subjects posing 6 basic facial expressions as well as a neutral pose. Ratings on emotion adjectives are also available, free of charge, for research purposes. (Formats: TIFF Grayscale images.) 
63. [ATR Research, Kyoto, Japan](http://www.mic.atr.co.jp/)
64. [JISCT Stereo Evaluation](ftp://ftp.vislist.com/IMAGERY/JISCT/) - 44 image pairs. These data have been used in an evaluation of stereo analysis, as described in the April 1993 ARPA Image Understanding Workshop paper ``The JISCT Stereo Evaluation'' by R.C.Bolles, H.H.Baker, and M.J.Hannah, 263--274 (Formats: SSI) 
65. [MIT Vision Texture](http://www-white.media.mit.edu/vismod/imagery/VisionTexture/vistex.html) - Image archive (100+ images) (Formats: ppm)
66. [MIT face images and more](ftp://whitechapel.media.mit.edu/pub/images) - hundreds of images (Formats: homebrew) 
67. [Machine Vision](http://vision.cse.psu.edu/book/testbed/images/) - Images from the textbook by Jain, Kasturi, Schunck (20+ images) (Formats: GIF TIFF)
68. [Mammography Image Databases](http://marathon.csee.usf.edu/Mammography/Database.html) - 100 or more images of mammograms with ground truth. Additional images available by request, and links to several other mammography databases are provided. (Formats: homebrew)
69. [ftp://ftp.cps.msu.edu/pub/prip](ftp://ftp.cps.msu.edu/pub/prip) - many images (Formats: unknown)
70. [Middlebury Stereo Data Sets with Ground Truth](http://www.middlebury.edu/stereo/data.html) - Six multi-frame stereo data sets of scenes containing planar regions. Each data set contains 9 color images and subpixel-accuracy ground-truth data. (Formats: ppm)
71. [Middlebury Stereo Vision Research Page](http://www.middlebury.edu/stereo) - Middlebury College
72. [Modis Airborne simulator, Gallery and data set](http://ltpwww.gsfc.nasa.gov/MODIS/MAS/) - High Altitude Imagery from around the world for environmental modeling in support of NASA EOS program (Formats: JPG and HDF)
73. [NIST Fingerprint and handwriting](ftp://sequoyah.ncsl.nist.gov/pub/databases/data) - datasets - thousands of images (Formats: unknown)
74. [NIST Fingerprint data](ftp://ftp.cs.columbia.edu/jpeg/other/uuencoded) - compressed multipart uuencoded tar file 
75. [NLM HyperDoc Visible Human Project](http://www.nlm.nih.gov/research/visible/visible_human.html) - Color, CAT and MRI image samples - over 30 images (Formats: jpeg)
76. [National Design Repository](http://www.designrepository.org) - Over 55,000 3D CAD and solid models of (mostly) mechanical/machined engineering designs. (Formats: gif,vrml,wrl,stp,sat) 
77. [Geometric & Intelligent Computing Laboratory](http://gicl.mcs.drexel.edu) 
79. [OSU (MSU) 3D Object Model Database](http://eewww.eng.ohio-state.edu/~flynn/3DDB/Models/) - several sets of 3D object models collected over several years to use in object recognition research (Formats: homebrew, vrml)
80. [OSU (MSU/WSU) Range Image Database](http://eewww.eng.ohio-state.edu/~flynn/3DDB/RID/) - Hundreds of real and synthetic images (Formats: gif, homebrew)
81. [OSU/SAMPL Database: Range Images, 3D Models, Stills, Motion Sequences](http://sampl.eng.ohio-state.edu/~sampl/database.htm) - Over 1000 range images, 3D object models, still images and motion sequences (Formats: gif, ppm, vrml, homebrew) 
82. [Signal Analysis and Machine Perception Laboratory](http://sampl.eng.ohio-state.edu)
84. [Otago Optical Flow Evaluation Sequences](http://www.cs.otago.ac.nz/research/vision/Research/OpticalFlow/opticalflow.html) - Synthetic and real sequences with machine-readable ground truth optical flow fields, plus tools to generate ground truth for new sequences. (Formats: ppm,tif,homebrew)
85. [Vision Research Group](http://www.cs.otago.ac.nz/research/vision/index.html) 
87. [ftp://ftp.limsi.fr/pub/quenot/opflow/testdata/piv/](ftp://ftp.limsi.fr/pub/quenot/opflow/testdata/piv/) - Real and synthetic image sequences used for testing a Particle Image Velocimetry application. These images may be used for the test of optical flow and image matching algorithms. (Formats: pgm (raw)) 
88. [LIMSI-CNRS/CHM/IMM/vision](http://www.limsi.fr/Recherche/IMM/PageIMM.html) 
89. [LIMSI-CNRS](http://www.limsi.fr/)
90. [Photometric 3D Surface Texture Database](http://www.taurusstudio.net/research/pmtexdb/index.htm) - This is the first 3D texture database which provides both full real surface rotations and registered photometric stereo data (30 textures, 1680 images). (Formats: TIFF) 
91. [SEQUENCES FOR OPTICAL FLOW ANALYSIS (SOFA)](http://www.cee.hw.ac.uk/~mtc/sofa) - 9 synthetic sequences designed for testing motion analysis applications, including full ground truth of motion and camera parameters. (Formats: gif)
92. [Computer Vision Group](http://www.cee.hw.ac.uk/~mtc/research.html)
94. [Sequences for Flow Based Reconstruction](http://www.nada.kth.se/~zucch/CAMERA/PUB/seq.html) - synthetic sequence for testing structure from motion algorithms (Formats: pgm)
95. [Stereo Images with Ground Truth Disparity and Occlusion](http://www-dbv.cs.uni-bonn.de/stereo_data/) - a small set of synthetic images of a hallway with varying amounts of noise added. Use these images to benchmark your stereo algorithm. (Formats: raw, viff (khoros), or tiff)
96. [Stuttgart Range Image Database](http://range.informatik.uni-stuttgart.de) - A collection of synthetic range images taken from high-resolution polygonal models available on the web (Formats: homebrew)
97. [Department Image Understanding](http://www.informatik.uni-stuttgart.de/ipvr/bv/bv_home_engl.html) 
99. [The AR Face Database](http://www2.ece.ohio-state.edu/~aleix/ARdatabase.html) - Contains over 4,000 color images corresponding to 126 people's faces (70 men and 56 women). Frontal views with variations in facial expressions, illumination, and occlusions. (Formats: RAW (RGB 24-bit))
100. [Purdue Robot Vision Lab](http://rvl.www.ecn.purdue.edu/RVL/)
101. [The MIT-CSAIL Database of Objects and Scenes](http://web.mit.edu/torralba/www/database.html) - Database for testing multiclass object detection and scene recognition algorithms. Over 72,000 images with 2873 annotated frames. More than 50 annotated object classes. (Formats: jpg)
102. [The RVL SPEC-DB (SPECularity DataBase)](http://rvl1.ecn.purdue.edu/RVL/specularity_database/) - A collection of over 300 real images of 100 objects taken under three different illuminaiton conditions (Diffuse/Ambient/Directed). -- Use these images to test algorithms for detecting and compensating specular highlights in color images. (Formats: TIFF )
103. [Robot Vision Laboratory](http://rvl1.ecn.purdue.edu/RVL/)
105. [The Xm2vts database](http://xm2vtsdb.ee.surrey.ac.uk) - The XM2VTSDB contains four digital recordings of 295 people taken over a period of four months. This database contains both image and video data of faces.
106. [Centre for Vision, Speech and Signal Processing](http://www.ee.surrey.ac.uk/Research/CVSSP) 
107. [Traffic Image Sequences and 'Marbled Block' Sequence](http://i21www.ira.uka.de/image_sequences) - thousands of frames of digitized traffic image sequences as well as the 'Marbled Block' sequence (grayscale images) (Formats: GIF)
108. [IAKS/KOGS](http://i21www.ira.uka.de) 
110. [U Bern Face images](ftp://ftp.iam.unibe.ch/pub/Images/FaceImages) - hundreds of images (Formats: Sun rasterfile)
111. [U Michigan textures](ftp://freebie.engin.umich.edu/pub/misc/textures) (Formats: compressed raw)
112. [U Oulu wood and knots database](http://www.ee.oulu.fi/~olli/Projects/Lumber.Grading.html) - Includes classifications - 1000+ color images (Formats: ppm) 
113. [UCID - an Uncompressed Colour Image Database](http://vision.doc.ntu.ac.uk/datasets/UCID/ucid.html) - a benchmark database for image retrieval with predefined ground truth. (Formats: tiff) 
115. [UMass Vision Image Archive](http://vis-www.cs.umass.edu/~vislib/) - Large image database with aerial, space, stereo, medical images and more. (Formats: homebrew)
116. [UNC's 3D image database](ftp://sunsite.unc.edu/pub/academic/computer-science/virtual-reality/3d) - many images (Formats: GIF)
117. [USF Range Image Data with Segmentation Ground Truth](http://marathon.csee.usf.edu/range/seg-comp/SegComp.html) - 80 image sets (Formats: Sun rasterimage)
118. [University of Oulu Physics-based Face Database](http://www.ee.oulu.fi/research/imag/color/pbfd.html) - contains color images of faces under different illuminants and camera calibration conditions as well as skin spectral reflectance measurements of each person.
119. [Machine Vision and Media Processing Unit](http://www.ee.oulu.fi/mvmp/)
121. [University of Oulu Texture Database](http://www.outex.oulu.fi) - Database of 320 surface textures, each captured under three illuminants, six spatial resolutions and nine rotation angles. A set of test suites is also provided so that texture segmentation, classification, and retrieval algorithms can be tested in a standard manner. (Formats: bmp, ras, xv)
122. [Machine Vision Group](http://www.ee.oulu.fi/mvg)
124. [Usenix face database](ftp://ftp.uu.net/published/usenix/faces) - Thousands of face images from many different sites (circa 994)
125. [View Sphere Database](http://www-prima.inrialpes.fr/Prima/hall/view_sphere.html) - Images of 8 objects seen from many different view points. The view sphere is sampled using a geodesic with 172 images/sphere. Two sets for training and testing are available. (Formats: ppm)
126. [PRIMA, GRAVIR](http://www-prima.inrialpes.fr/Prima/)
127. [Vision-list Imagery Archive](ftp://ftp.vislist.com/IMAGERY/) - Many images, many formats
128. [Wiry Object Recognition Database](http://www.cs.cmu.edu/~owenc/word.htm) - Thousands of images of a cart, ladder, stool, bicycle, chairs, and cluttered scenes with ground truth labelings of edges and regions. (Formats: jpg)
129. [3D Vision Group](http://www.cs.cmu.edu/0.000000E+003dvision/)
131. [Yale Face Database](http://cvc.yale.edu/projects/yalefaces/yalefaces.html) -  165 images (15 individuals) with different lighting, expression, and occlusion configurations.
132. [Yale Face Database B](http://cvc.yale.edu/projects/yalefacesB/yalefacesB.html) - 5760 single light source images of 10 subjects each seen under 576 viewing conditions (9 poses x 64 illumination conditions). (Formats: PGM) 
133. [Center for Computational Vision and Control](http://cvc.yale.edu/)
134. [DeepMind QA Corpus](https://github.com/deepmind/rc-data) - Textual QA corpus from CNN and DailyMail. More than 300K documents in total. [Paper](http://arxiv.org/abs/1506.03340) for reference.
135. [YouTube-8M Dataset](https://research.google.com/youtube8m/) - YouTube-8M is a large-scale labeled video dataset that consists of 8 million YouTube video IDs and associated labels from a diverse vocabulary of 4800 visual entities.
136. [Open Images dataset](https://github.com/openimages/dataset) - Open Images is a dataset of ~9 million URLs to images that have been annotated with labels spanning over 6000 categories.
137. [Visual Object Classes Challenge 2012 (VOC2012)](http://host.robots.ox.ac.uk/pascal/VOC/voc2012/index.html#devkit) - VOC2012 dataset containing 12k images with 20 annotated classes for object detection and segmentation.
138. [Fashion-MNIST](https://github.com/zalandoresearch/fashion-mnist) - MNIST like fashion product dataset consisting of a training set of 60,000 examples and a test set of 10,000 examples. Each example is a 28x28 grayscale image, associated with a label from 10 classes. 
139. [Large-scale Fashion (DeepFashion) Database](http://mmlab.ie.cuhk.edu.hk/projects/DeepFashion.html) - Contains over 800,000 diverse fashion images.  Each image in this dataset is labeled with 50 categories, 1,000 descriptive attributes, bounding box and clothing landmarks
140. [FakeNewsCorpus](https://github.com/several27/FakeNewsCorpus) - Contains about 10 million news articles classified using [opensources.co](http://opensources.co) types

### Conferences

1. [CVPR - IEEE Conference on Computer Vision and Pattern Recognition](http://cvpr2018.thecvf.com)
2. [AAMAS - International Joint Conference on Autonomous Agents and Multiagent Systems](http://celweb.vuse.vanderbilt.edu/aamas18/)
3. [IJCAI - 	International Joint Conference on Artificial Intelligence](https://www.ijcai-18.org/)
4. [ICML - 	International Conference on Machine Learning](https://icml.cc)
5. [ECML - European Conference on Machine Learning](http://www.ecmlpkdd2018.org)
6. [KDD - Knowledge Discovery and Data Mining](http://www.kdd.org/kdd2018/)
7. [NIPS - Neural Information Processing Systems](https://nips.cc/Conferences/2018)
8. [O'Reilly AI Conference - 	O'Reilly Artificial Intelligence Conference](https://conferences.oreilly.com/artificial-intelligence/ai-ny)
9. [ICDM - International Conference on Data Mining](https://www.waset.org/conference/2018/07/istanbul/ICDM)
10. [ICCV - International Conference on Computer Vision](http://iccv2017.thecvf.com)
11. [AAAI - Association for the Advancement of Artificial Intelligence](https://www.aaai.org)

### Frameworks

1.  [Caffe](http://caffe.berkeleyvision.org/)  
2.  [Torch7](http://torch.ch/)
3.  [Theano](http://deeplearning.net/software/theano/)
4.  [cuda-convnet](https://code.google.com/p/cuda-convnet2/)
5.  [convetjs](https://github.com/karpathy/convnetjs)
5.  [Ccv](http://libccv.org/doc/doc-convnet/)
6.  [NuPIC](http://numenta.org/nupic.html)
7.  [DeepLearning4J](http://deeplearning4j.org/)
8.  [Brain](https://github.com/harthur/brain)
9.  [DeepLearnToolbox](https://github.com/rasmusbergpalm/DeepLearnToolbox)
10.  [Deepnet](https://github.com/nitishsrivastava/deepnet)
11.  [Deeppy](https://github.com/andersbll/deeppy)
12.  [JavaNN](https://github.com/ivan-vasilev/neuralnetworks)
13.  [hebel](https://github.com/hannes-brt/hebel)
14.  [Mocha.jl](https://github.com/pluskid/Mocha.jl)
15.  [OpenDL](https://github.com/guoding83128/OpenDL)
16.  [cuDNN](https://developer.nvidia.com/cuDNN)
17.  [MGL](http://melisgl.github.io/mgl-pax-world/mgl-manual.html)
18.  [Knet.jl](https://github.com/denizyuret/Knet.jl)
19.  [Nvidia DIGITS - a web app based on Caffe](https://github.com/NVIDIA/DIGITS)
20.  [Neon - Python based Deep Learning Framework](https://github.com/NervanaSystems/neon)
21.  [Keras - Theano based Deep Learning Library](http://keras.io)
22.  [Chainer - A flexible framework of neural networks for deep learning](http://chainer.org/)
23.  [RNNLM Toolkit](http://rnnlm.org/)
24.  [RNNLIB - A recurrent neural network library](http://sourceforge.net/p/rnnl/wiki/Home/)
25.  [char-rnn](https://github.com/karpathy/char-rnn)
26.  [MatConvNet: CNNs for MATLAB](https://github.com/vlfeat/matconvnet)
27.  [Minerva - a fast and flexible tool for deep learning on multi-GPU](https://github.com/dmlc/minerva)
28.  [Brainstorm - Fast, flexible and fun neural networks.](https://github.com/IDSIA/brainstorm)
29.  [Tensorflow - Open source software library for numerical computation using data flow graphs](https://github.com/tensorflow/tensorflow)
30.  [DMTK - Microsoft Distributed Machine Learning Tookit](https://github.com/Microsoft/DMTK)
31.  [Scikit Flow - Simplified interface for TensorFlow (mimicking Scikit Learn)](https://github.com/google/skflow)
32.  [MXnet - Lightweight, Portable, Flexible Distributed/Mobile Deep Learning framework](https://github.com/apache/incubator-mxnet)
33.  [Veles - Samsung Distributed machine learning platform](https://github.com/Samsung/veles)
34.  [Marvin - A Minimalist GPU-only N-Dimensional ConvNets Framework](https://github.com/PrincetonVision/marvin)
35.  [Apache SINGA - A General Distributed Deep Learning Platform](http://singa.incubator.apache.org/)
36.  [DSSTNE - Amazon's library for building Deep Learning models](https://github.com/amznlabs/amazon-dsstne)
37.  [SyntaxNet - Google's syntactic parser - A TensorFlow dependency library](https://github.com/tensorflow/models/tree/master/syntaxnet)
38.  [mlpack - A scalable Machine Learning library](http://mlpack.org/)
39.  [Torchnet - Torch based Deep Learning Library](https://github.com/torchnet/torchnet)
40.  [Paddle - PArallel Distributed Deep LEarning by Baidu](https://github.com/baidu/paddle)
41.  [NeuPy - Theano based Python library for ANN and Deep Learning](http://neupy.com)
42.  [Lasagne - a lightweight library to build and train neural networks in Theano](https://github.com/Lasagne/Lasagne)
43.  [nolearn - wrappers and abstractions around existing neural network libraries, most notably Lasagne](https://github.com/dnouri/nolearn)
44.  [Sonnet - a library for constructing neural networks by Google's DeepMind](https://github.com/deepmind/sonnet)
45.  [PyTorch - Tensors and Dynamic neural networks in Python with strong GPU acceleration](https://github.com/pytorch/pytorch)
46.  [CNTK - Microsoft Cognitive Toolkit](https://github.com/Microsoft/CNTK)
47.  [Serpent.AI - Game agent framework: Use any video game as a deep learning sandbox](https://github.com/SerpentAI/SerpentAI)
48.  [Caffe2 - A New Lightweight, Modular, and Scalable Deep Learning Framework](https://github.com/caffe2/caffe2)
49.  [deeplearn.js - Hardware-accelerated deep learning and linear algebra (NumPy) library for the web](https://github.com/PAIR-code/deeplearnjs)
50.  [TensorForce - A TensorFlow library for applied reinforcement learning](https://github.com/reinforceio/tensorforce)
51.  [Coach - Reinforcement Learning Coach by Intel® AI Lab](https://github.com/NervanaSystems/coach)
52.  [albumentations - A fast and framework agnostic image augmentation library](https://github.com/albu/albumentations)
53.  [garage - A toolkit for reproducible reinforcement learning research](https://github.com/rlworkgroup/garage)

### Tools

1.  [Netron](https://github.com/lutzroeder/netron) - Visualizer for deep learning and machine learning models
2.  [Jupyter Notebook](http://jupyter.org) - Web-based notebook environment for interactive computing
3.  [TensorBoard](https://github.com/tensorflow/tensorboard) - TensorFlow's Visualization Toolkit
4.  [Visual Studio Tools for AI](https://visualstudio.microsoft.com/downloads/ai-tools-vs) - Develop, debug and deploy deep learning and AI solutions
<<<<<<< HEAD
5.  [dowel](https://github.com/rlworkgroup/dowel) - A little logger for machine learning research. Log any object to the console, CSVs, TensorBoard, text log files, and more with just one call to `logger.log()`
=======
5. [Neptune](https://neptune.ml/) - Lightweight tool for experiment tracking and results visualization. 
>>>>>>> dfa63c4b

### Miscellaneous

1.  [Google Plus - Deep Learning Community](https://plus.google.com/communities/112866381580457264725)
2.  [Caffe Webinar](http://on-demand-gtc.gputechconf.com/gtcnew/on-demand-gtc.php?searchByKeyword=shelhamer&amp;searchItems=&amp;sessionTopic=&amp;sessionEvent=4&amp;sessionYear=2014&amp;sessionFormat=&amp;submit=&amp;select=+)
3.  [100 Best Github Resources in Github for DL](http://meta-guide.com/software-meta-guide/100-best-github-deep-learning/)
4.  [Word2Vec](https://code.google.com/p/word2vec/)
5.  [Caffe DockerFile](https://github.com/tleyden/docker/tree/master/caffe)
6.  [TorontoDeepLEarning convnet](https://github.com/TorontoDeepLearning/convnet)
8.  [gfx.js](https://github.com/clementfarabet/gfx.js)
9.  [Torch7 Cheat sheet](https://github.com/torch/torch7/wiki/Cheatsheet)
10. [Misc from MIT's 'Advanced Natural Language Processing' course](http://ocw.mit.edu/courses/electrical-engineering-and-computer-science/6-864-advanced-natural-language-processing-fall-2005/)
11. [Misc from MIT's 'Machine Learning' course](http://ocw.mit.edu/courses/electrical-engineering-and-computer-science/6-867-machine-learning-fall-2006/lecture-notes/)
12. [Misc from MIT's 'Networks for Learning: Regression and Classification' course](http://ocw.mit.edu/courses/brain-and-cognitive-sciences/9-520-a-networks-for-learning-regression-and-classification-spring-2001/)
13. [Misc from MIT's 'Neural Coding and Perception of Sound' course](http://ocw.mit.edu/courses/health-sciences-and-technology/hst-723j-neural-coding-and-perception-of-sound-spring-2005/index.htm)
14. [Implementing a Distributed Deep Learning Network over Spark](http://www.datasciencecentral.com/profiles/blogs/implementing-a-distributed-deep-learning-network-over-spark)
15. [A chess AI that learns to play chess using deep learning.](https://github.com/erikbern/deep-pink)
16. [Reproducing the results of "Playing Atari with Deep Reinforcement Learning" by DeepMind](https://github.com/kristjankorjus/Replicating-DeepMind)
17. [Wiki2Vec. Getting Word2vec vectors for entities and word from Wikipedia Dumps](https://github.com/idio/wiki2vec)
18. [The original code from the DeepMind article + tweaks](https://github.com/kuz/DeepMind-Atari-Deep-Q-Learner)
19. [Google deepdream - Neural Network art](https://github.com/google/deepdream)
20. [An efficient, batched LSTM.](https://gist.github.com/karpathy/587454dc0146a6ae21fc)
21. [A recurrent neural network designed to generate classical music.](https://github.com/hexahedria/biaxial-rnn-music-composition)
22. [Memory Networks Implementations - Facebook](https://github.com/facebook/MemNN)
23. [Face recognition with Google's FaceNet deep neural network.](https://github.com/cmusatyalab/openface)
24. [Basic digit recognition neural network](https://github.com/joeledenberg/DigitRecognition)
25. [Emotion Recognition API Demo - Microsoft](https://www.projectoxford.ai/demo/emotion#detection)
26. [Proof of concept for loading Caffe models in TensorFlow](https://github.com/ethereon/caffe-tensorflow)
27. [YOLO: Real-Time Object Detection](http://pjreddie.com/darknet/yolo/#webcam)
28. [AlphaGo - A replication of DeepMind's 2016 Nature publication, "Mastering the game of Go with deep neural networks and tree search"](https://github.com/Rochester-NRT/AlphaGo)
29. [Machine Learning for Software Engineers](https://github.com/ZuzooVn/machine-learning-for-software-engineers)
30. [Machine Learning is Fun!](https://medium.com/@ageitgey/machine-learning-is-fun-80ea3ec3c471#.oa4rzez3g)
31. [Siraj Raval's Deep Learning tutorials](https://www.youtube.com/channel/UCWN3xxRkmTPmbKwht9FuE5A)
32. [Dockerface](https://github.com/natanielruiz/dockerface) - Easy to install and use deep learning Faster R-CNN face detection for images and video in a docker container.
33. [Awesome Deep Learning Music](https://github.com/ybayle/awesome-deep-learning-music) - Curated list of articles related to deep learning scientific research applied to music
34. [Awesome Graph Embedding](https://github.com/benedekrozemberczki/awesome-graph-embedding) - Curated list of articles related to deep learning scientific research on graph structured data at the graph level.
35. [Awesome Network Embedding](https://github.com/chihming/awesome-network-embedding) - Curated list of articles related to deep learning scientific research on graph structured data at the node level.

-----
### Contributing
Have anything in mind that you think is awesome and would fit in this list? Feel free to send a [pull request](https://github.com/ashara12/awesome-deeplearning/pulls). 

-----
## License

[![CC0](http://i.creativecommons.org/p/zero/1.0/88x31.png)](http://creativecommons.org/publicdomain/zero/1.0/)

To the extent possible under law, [Christos Christofidis](https://linkedin.com/in/Christofidis) has waived all copyright and related or neighboring rights to this work.<|MERGE_RESOLUTION|>--- conflicted
+++ resolved
@@ -508,11 +508,8 @@
 2.  [Jupyter Notebook](http://jupyter.org) - Web-based notebook environment for interactive computing
 3.  [TensorBoard](https://github.com/tensorflow/tensorboard) - TensorFlow's Visualization Toolkit
 4.  [Visual Studio Tools for AI](https://visualstudio.microsoft.com/downloads/ai-tools-vs) - Develop, debug and deploy deep learning and AI solutions
-<<<<<<< HEAD
 5.  [dowel](https://github.com/rlworkgroup/dowel) - A little logger for machine learning research. Log any object to the console, CSVs, TensorBoard, text log files, and more with just one call to `logger.log()`
-=======
-5. [Neptune](https://neptune.ml/) - Lightweight tool for experiment tracking and results visualization. 
->>>>>>> dfa63c4b
+6.  [Neptune](https://neptune.ml/) - Lightweight tool for experiment tracking and results visualization. 
 
 ### Miscellaneous
 
