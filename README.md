--- conflicted
+++ resolved
@@ -39,13 +39,9 @@
 6.  [An introduction to genetic algorithms](http://www.boente.eti.br/fuzzy/ebook-fuzzy-mitchell.pdf)
 7.  [Artificial Intelligence: A Modern Approach](http://aima.cs.berkeley.edu/)
 8.  [Deep Learning in Neural Networks: An Overview](http://arxiv.org/pdf/1404.7828v4.pdf)
-<<<<<<< HEAD
-
-=======
 9.  [Artificial intelligence and machine learning: Topic wise explanation](https://leonardoaraujosantos.gitbooks.io/artificial-inteligence/)
 10. [Dive into Deep Learning](https://d2l.ai/) - numpy based interactive Deep Learning book
  
->>>>>>> abd62afb
 ### Courses
 
 1.  [Machine Learning - Stanford](https://class.coursera.org/ml-005) by Andrew Ng in Coursera (2010-2014)
@@ -75,16 +71,13 @@
 24. [Keras in Motion video course](https://www.manning.com/livevideo/keras-in-motion)
 25. [Practical Deep Learning For Coders](http://course.fast.ai/) by Jeremy Howard - Fast.ai
 26. [Introduction to Deep Learning](http://deeplearning.cs.cmu.edu/) by Prof. Bhiksha Raj (2017)
-<<<<<<< HEAD
 27. [Machine Learning Crash Course with TensorFlow APIs](https://developers.google.com/machine-learning/crash-course/) -Google AI
-=======
 27. [AI for Everyone](https://www.deeplearning.ai/ai-for-everyone/) by Andrew Ng (2019)
 28. [MIT Intro to Deep Learning 7 day bootcamp](https://introtodeeplearning.com) - A seven day bootcamp designed in MIT to introduce deep learning methods and applications (2019)
 29. [Deep Blueberry: Deep Learning](https://mithi.github.io/deep-blueberry) - A free five-weekend plan to self-learners to learn the basics of deep-learning architectures like CNNs, LSTMs, RNNs, VAEs, GANs, DQN, A3C and more (2019)
 30. [Spinning Up in Deep Reinforcement Learning](https://spinningup.openai.com/) - A free deep reinforcement learning course by OpenAI (2019)
 31. [Deep Learning Specialization - Coursera](https://www.coursera.org/specializations/deep-learning) - Breaking into AI with the best course from Andrew NG.
 32. [Deep Learning - UC Berkeley | STAT-157](https://www.youtube.com/playlist?list=PLZSO_6-bSqHQHBCoGaObUljoXAyyqhpFW) by Alex Smola and Mu Li (2019)
->>>>>>> abd62afb
 
 ### Videos and Lectures
 
@@ -353,11 +346,7 @@
 37. [Densely Sampled View Spheres](http://ls7-www.cs.uni-dortmund.de/~peters/pages/research/modeladaptsys/modeladaptsys_vba_rov.html) - Densely sampled view spheres - upper half of the view sphere of two toy objects with 2500 images each. (Formats: tiff)
 38. [Computer Science VII (Graphical Systems)](http://ls7-www.cs.uni-dortmund.de/)
 40. [Digital Embryos](https://web-beta.archive.org/web/20011216051535/vision.psych.umn.edu/www/kersten-lab/demos/digitalembryo.html) - Digital embryos are novel objects which may be used to develop and test object recognition systems. They have an organic appearance. (Formats: various formats are available on request)
-<<<<<<< HEAD
-41. [Univerity of Minnesota Vision Lab](http://vision.psych.umn.edu/www/kersten-lab/kersten-lab.html)
-=======
 41. [Univerity of Minnesota Vision Lab](http://vision.psych.umn.edu/users/kersten//kersten-lab/kersten-lab.html) 
->>>>>>> abd62afb
 42. [El Salvador Atlas of Gastrointestinal VideoEndoscopy](http://www.gastrointestinalatlas.com) - Images and Videos of his-res of studies taken from Gastrointestinal Video endoscopy. (Formats: jpg, mpg, gif)
 43. [FG-NET Facial Aging Database](http://sting.cycollege.ac.cy/~alanitis/fgnetaging/index.htm) - Database contains 1002 face images showing subjects at different ages. (Formats: jpg)
 44. [FVC2000 Fingerprint Databases](http://bias.csr.unibo.it/fvc2000/) - FVC2000 is the First International Competition for Fingerprint Verification Algorithms. Four fingerprint databases constitute the FVC2000 benchmark (3520 fingerprints in all).
@@ -389,13 +378,8 @@
 73. [NIST Fingerprint and handwriting](ftp://sequoyah.ncsl.nist.gov/pub/databases/data) - datasets - thousands of images (Formats: unknown)
 74. [NIST Fingerprint data](ftp://ftp.cs.columbia.edu/jpeg/other/uuencoded) - compressed multipart uuencoded tar file
 75. [NLM HyperDoc Visible Human Project](http://www.nlm.nih.gov/research/visible/visible_human.html) - Color, CAT and MRI image samples - over 30 images (Formats: jpeg)
-<<<<<<< HEAD
-76. [National Design Repository](http://www.designrepository.org) - Over 55,000 3D CAD and solid models of (mostly) mechanical/machined engineerign designs. (Formats: gif,vrml,wrl,stp,sat)
+76. [National Design Repository](http://www.designrepository.org) - Over 55,000 3D CAD and solid models of (mostly) mechanical/machined engineering designs. (Formats: gif,vrml,wrl,stp,sat) 
 77. [Geometric & Intelligent Computing Laboratory](http://gicl.mcs.drexel.edu)
-=======
-76. [National Design Repository](http://www.designrepository.org) - Over 55,000 3D CAD and solid models of (mostly) mechanical/machined engineering designs. (Formats: gif,vrml,wrl,stp,sat) 
-77. [Geometric & Intelligent Computing Laboratory](http://gicl.mcs.drexel.edu) 
->>>>>>> abd62afb
 79. [OSU (MSU) 3D Object Model Database](http://eewww.eng.ohio-state.edu/~flynn/3DDB/Models/) - several sets of 3D object models collected over several years to use in object recognition research (Formats: homebrew, vrml)
 80. [OSU (MSU/WSU) Range Image Database](http://eewww.eng.ohio-state.edu/~flynn/3DDB/RID/) - Hundreds of real and synthetic images (Formats: gif, homebrew)
 81. [OSU/SAMPL Database: Range Images, 3D Models, Stills, Motion Sequences](http://sampl.eng.ohio-state.edu/~sampl/database.htm) - Over 1000 range images, 3D object models, still images and motion sequences (Formats: gif, ppm, vrml, homebrew)
