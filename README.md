# Awesome Deep Learning [![Awesome](https://cdn.rawgit.com/sindresorhus/awesome/d7305f38d29fed78fa85652e3a63e154dd8e8829/media/badge.svg)](https://github.com/sindresorhus/awesome)

## Table of Contents

* **[Free Online Books](#free-online-books)**  

* **[Courses](#courses)**  

* **[Videos and Lectures](#videos-and-lectures)**  

* **[Papers](#papers)**  

* **[Tutorials](#tutorials)**  

* **[Researchers](#researchers)**  

* **[Websites](#websites)**  

* **[Datasets](#datasets)**

* **[Conferences](#Conferences)**

* **[Frameworks](#frameworks)**  

* **[Tools](#tools)**  

* **[Miscellaneous](#miscellaneous)**  

* **[Contributing](#contributing)**  


### Free Online Books

1.  [Deep Learning](http://www.deeplearningbook.org/) by Yoshua Bengio, Ian Goodfellow and Aaron Courville  (05/07/2015)
2.  [Neural Networks and Deep Learning](http://neuralnetworksanddeeplearning.com/) by  Michael Nielsen (Dec 2014)
3.  [Deep Learning](http://research.microsoft.com/pubs/209355/DeepLearning-NowPublishing-Vol7-SIG-039.pdf) by Microsoft Research (2013)
4.  [Deep Learning Tutorial](http://deeplearning.net/tutorial/deeplearning.pdf) by LISA lab, University of Montreal (Jan 6 2015)
5.  [neuraltalk](https://github.com/karpathy/neuraltalk) by Andrej Karpathy : numpy-based RNN/LSTM implementation
6.  [An introduction to genetic algorithms](http://www.boente.eti.br/fuzzy/ebook-fuzzy-mitchell.pdf)
7.  [Artificial Intelligence: A Modern Approach](http://aima.cs.berkeley.edu/)
8.  [Deep Learning in Neural Networks: An Overview](http://arxiv.org/pdf/1404.7828v4.pdf)
9.  [Artificial intelligence and machine learning: Topic wise explanation](https://leonardoaraujosantos.gitbooks.io/artificial-inteligence/)
10. [Dive into Deep Learning](https://d2l.ai/) - numpy based interactive Deep Learning book
 
### Courses

1.  [Machine Learning - Stanford](https://class.coursera.org/ml-005) by Andrew Ng in Coursera (2010-2014)
2.  [Machine Learning - Caltech](http://work.caltech.edu/lectures.html) by Yaser Abu-Mostafa (2012-2014)
3.  [Machine Learning - Carnegie Mellon](http://www.cs.cmu.edu/~tom/10701_sp11/lectures.shtml) by Tom Mitchell (Spring 2011)
2.  [Neural Networks for Machine Learning](https://class.coursera.org/neuralnets-2012-001) by Geoffrey Hinton in Coursera (2012)
3.  [Neural networks class](https://www.youtube.com/playlist?list=PL6Xpj9I5qXYEcOhn7TqghAJ6NAPrNmUBH) by Hugo Larochelle from Université de Sherbrooke (2013)
4.  [Deep Learning Course](http://cilvr.cs.nyu.edu/doku.php?id=deeplearning:slides:start) by CILVR lab @ NYU (2014)
5.  [A.I - Berkeley](https://courses.edx.org/courses/BerkeleyX/CS188x_1/1T2013/courseware/) by Dan Klein and Pieter Abbeel (2013)
6.  [A.I - MIT](http://ocw.mit.edu/courses/electrical-engineering-and-computer-science/6-034-artificial-intelligence-fall-2010/lecture-videos/) by Patrick Henry Winston (2010)
7.  [Vision and learning - computers and brains](http://web.mit.edu/course/other/i2course/www/vision_and_learning_fall_2013.html) by Shimon Ullman, Tomaso Poggio, Ethan Meyers @ MIT (2013)
9.  [Convolutional Neural Networks for Visual Recognition - Stanford](http://vision.stanford.edu/teaching/cs231n/syllabus.html) by Fei-Fei Li, Andrej Karpathy (2017)
10.  [Deep Learning for Natural Language Processing - Stanford](http://cs224d.stanford.edu/)
11.  [Neural Networks - usherbrooke](http://info.usherbrooke.ca/hlarochelle/neural_networks/content.html)
12.  [Machine Learning - Oxford](https://www.cs.ox.ac.uk/people/nando.defreitas/machinelearning/) (2014-2015)
13.  [Deep Learning - Nvidia](https://developer.nvidia.com/deep-learning-courses) (2015)
14.  [Graduate Summer School: Deep Learning, Feature Learning](https://www.youtube.com/playlist?list=PLHyI3Fbmv0SdzMHAy0aN59oYnLy5vyyTA) by Geoffrey Hinton, Yoshua Bengio, Yann LeCun, Andrew Ng, Nando de Freitas and several others @ IPAM, UCLA (2012)
15.  [Deep Learning - Udacity/Google](https://www.udacity.com/course/deep-learning--ud730) by Vincent Vanhoucke and Arpan Chakraborty (2016)
16.  [Deep Learning - UWaterloo](https://www.youtube.com/playlist?list=PLehuLRPyt1Hyi78UOkMPWCGRxGcA9NVOE) by Prof. Ali Ghodsi at University of Waterloo (2015)
17.  [Statistical Machine Learning - CMU](https://www.youtube.com/watch?v=azaLcvuql_g&list=PLjbUi5mgii6BWEUZf7He6nowWvGne_Y8r) by Prof. Larry Wasserman
18.  [Deep Learning Course](https://www.college-de-france.fr/site/en-yann-lecun/course-2015-2016.htm) by Yann LeCun (2016)
19. [Designing, Visualizing and Understanding Deep Neural Networks-UC Berkeley](https://www.youtube.com/playlist?list=PLkFD6_40KJIxopmdJF_CLNqG3QuDFHQUm)
20. [UVA Deep Learning Course](http://uvadlc.github.io) MSc in Artificial Intelligence for the University of Amsterdam.
21. [MIT 6.S094: Deep Learning for Self-Driving Cars](http://selfdrivingcars.mit.edu/)
22. [MIT 6.S191: Introduction to Deep Learning](http://introtodeeplearning.com/)
23. [Berkeley CS 294: Deep Reinforcement Learning](http://rll.berkeley.edu/deeprlcourse/)
24. [Keras in Motion video course](https://www.manning.com/livevideo/keras-in-motion)
25. [Practical Deep Learning For Coders](http://course.fast.ai/) by Jeremy Howard - Fast.ai
26. [Introduction to Deep Learning](http://deeplearning.cs.cmu.edu/) by Prof. Bhiksha Raj (2017)
<<<<<<< HEAD
27. [Grokking Deep Learning in Motion](https://www.manning.com/livevideo/grokking-deep-learning-in-motion) by Beau Carnes (2018)
=======
27. [AI for Everyone](https://www.deeplearning.ai/ai-for-everyone/) by Andrew Ng (2019)
28. [MIT Intro to Deep Learning 7 day bootcamp](https://introtodeeplearning.com) - A seven day bootcamp designed in MIT to introduce deep learning methods and applications (2019)
29. [Deep Blueberry: Deep Learning](https://mithi.github.io/deep-blueberry) - A free five-weekend plan to self-learners to learn the basics of deep-learning architectures like CNNs, LSTMs, RNNs, VAEs, GANs, DQN, A3C and more (2019)
30. [Spinning Up in Deep Reinforcement Learning](https://spinningup.openai.com/) - A free deep reinforcement learning course by OpenAI (2019)
31. [Deep Learning Specialization - Coursera](https://www.coursera.org/specializations/deep-learning) - Breaking into AI with the best course from Andrew NG.
32. [Deep Learning - UC Berkeley | STAT-157](https://www.youtube.com/playlist?list=PLZSO_6-bSqHQHBCoGaObUljoXAyyqhpFW) by Alex Smola and Mu Li (2019)
33. [Machine Learning for Mere Mortals video course](https://www.manning.com/livevideo/machine-learning-for-mere-mortals) by Nick Chase
34. [Machine Learning Crash Course with TensorFlow APIs](https://developers.google.com/machine-learning/crash-course/) -Google AI
35. [Deep Learning from the Foundations](https://course.fast.ai/part2) Jeremy Howard - Fast.ai
36. [Deep Reinforcement Learning (nanodegree) - Udacity](https://www.udacity.com/course/deep-reinforcement-learning-nanodegree--nd893) a 3-6 month Udacity nanodegree, spanning multiple courses (2018)
>>>>>>> b7c26532

### Videos and Lectures

1.  [How To Create A Mind](https://www.youtube.com/watch?v=RIkxVci-R4k) By Ray Kurzweil
2.  [Deep Learning, Self-Taught Learning and Unsupervised Feature Learning](https://www.youtube.com/watch?v=n1ViNeWhC24) By Andrew Ng
3.  [Recent Developments in Deep Learning](https://www.youtube.com/watch?v=vShMxxqtDDs&amp;index=3&amp;list=PL78U8qQHXgrhP9aZraxTT5-X1RccTcUYT) By Geoff Hinton
4.  [The Unreasonable Effectiveness of Deep Learning](https://www.youtube.com/watch?v=sc-KbuZqGkI) by Yann LeCun
5.  [Deep Learning of Representations](https://www.youtube.com/watch?v=4xsVFLnHC_0) by Yoshua bengio
6.  [Principles of Hierarchical Temporal Memory](https://www.youtube.com/watch?v=6ufPpZDmPKA) by Jeff Hawkins
7.  [Machine Learning Discussion Group - Deep Learning w/ Stanford AI Lab](https://www.youtube.com/watch?v=2QJi0ArLq7s&amp;list=PL78U8qQHXgrhP9aZraxTT5-X1RccTcUYT) by Adam Coates
8.  [Making Sense of the World with Deep Learning](http://vimeo.com/80821560) By Adam Coates
9.  [Demystifying Unsupervised Feature Learning ](https://www.youtube.com/watch?v=wZfVBwOO0-k) By Adam Coates
10.  [Visual Perception with Deep Learning](https://www.youtube.com/watch?v=3boKlkPBckA) By Yann LeCun
11.  [The Next Generation of Neural Networks](https://www.youtube.com/watch?v=AyzOUbkUf3M) By Geoffrey Hinton at GoogleTechTalks
12.  [The wonderful and terrifying implications of computers that can learn](http://www.ted.com/talks/jeremy_howard_the_wonderful_and_terrifying_implications_of_computers_that_can_learn) By Jeremy Howard at TEDxBrussels
13.  [Unsupervised Deep Learning - Stanford](http://web.stanford.edu/class/cs294a/handouts.html) by Andrew Ng in Stanford (2011)
14.  [Natural Language Processing](http://web.stanford.edu/class/cs224n/handouts/) By Chris Manning in Stanford
15.  [A beginners Guide to Deep Neural Networks](http://googleresearch.blogspot.com/2015/09/a-beginners-guide-to-deep-neural.html) By Natalie Hammel and Lorraine Yurshansky
16.  [Deep Learning: Intelligence from Big Data](https://www.youtube.com/watch?v=czLI3oLDe8M) by Steve Jurvetson (and panel) at VLAB in Stanford.
17. [Introduction to Artificial Neural Networks and Deep Learning](https://www.youtube.com/watch?v=FoO8qDB8gUU) by Leo Isikdogan at Motorola Mobility HQ
18. [NIPS 2016 lecture and workshop videos](https://nips.cc/Conferences/2016/Schedule) - NIPS 2016
19. [Deep Learning Crash Course](https://www.youtube.com/watch?v=oS5fz_mHVz0&list=PLWKotBjTDoLj3rXBL-nEIPRN9V3a9Cx07): a series of mini-lectures by Leo Isikdogan on YouTube (2018)

### Papers
*You can also find the most cited deep learning papers from [here](https://github.com/terryum/awesome-deep-learning-papers)*

1.  [ImageNet Classification with Deep Convolutional Neural Networks](http://papers.nips.cc/paper/4824-imagenet-classification-with-deep-convolutional-neural-networks.pdf)
2.  [Using Very Deep Autoencoders for Content Based Image Retrieval](http://www.cs.toronto.edu/~hinton/absps/esann-deep-final.pdf)
3.  [Learning Deep Architectures for AI](http://www.iro.umontreal.ca/~lisa/pointeurs/TR1312.pdf)
4.  [CMU’s list of papers](http://deeplearning.cs.cmu.edu/)
5.  [Neural Networks for Named Entity Recognition](http://nlp.stanford.edu/~socherr/pa4_ner.pdf) [zip](http://nlp.stanford.edu/~socherr/pa4-ner.zip)
6. [Training tricks by YB](http://www.iro.umontreal.ca/~bengioy/papers/YB-tricks.pdf)
7. [Geoff Hinton's reading list (all papers)](http://www.cs.toronto.edu/~hinton/deeprefs.html)
8. [Supervised Sequence Labelling with Recurrent Neural Networks](http://www.cs.toronto.edu/~graves/preprint.pdf)
9.  [Statistical Language Models based on Neural Networks](http://www.fit.vutbr.cz/~imikolov/rnnlm/thesis.pdf)
10.  [Training Recurrent Neural Networks](http://www.cs.utoronto.ca/~ilya/pubs/ilya_sutskever_phd_thesis.pdf)
11.  [Recursive Deep Learning for Natural Language Processing and Computer Vision](http://nlp.stanford.edu/~socherr/thesis.pdf)
12.  [Bi-directional RNN](http://www.di.ufpe.br/~fnj/RNA/bibliografia/BRNN.pdf)
13.  [LSTM](http://web.eecs.utk.edu/~itamar/courses/ECE-692/Bobby_paper1.pdf)
14.  [GRU - Gated Recurrent Unit](http://arxiv.org/pdf/1406.1078v3.pdf)
15.  [GFRNN](http://arxiv.org/pdf/1502.02367v3.pdf) [.](http://jmlr.org/proceedings/papers/v37/chung15.pdf) [.](http://jmlr.org/proceedings/papers/v37/chung15-supp.pdf)
16.  [LSTM: A Search Space Odyssey](http://arxiv.org/pdf/1503.04069v1.pdf)
17.  [A Critical Review of Recurrent Neural Networks for Sequence Learning](http://arxiv.org/pdf/1506.00019v1.pdf)
18.  [Visualizing and Understanding Recurrent Networks](http://arxiv.org/pdf/1506.02078v1.pdf)
19.  [Wojciech Zaremba, Ilya Sutskever, An Empirical Exploration of Recurrent Network Architectures](http://jmlr.org/proceedings/papers/v37/jozefowicz15.pdf)
20.  [Recurrent Neural Network based Language Model](http://www.fit.vutbr.cz/research/groups/speech/publi/2010/mikolov_interspeech2010_IS100722.pdf)
21.  [Extensions of Recurrent Neural Network Language Model](http://www.fit.vutbr.cz/research/groups/speech/publi/2011/mikolov_icassp2011_5528.pdf)
22.  [Recurrent Neural Network based Language Modeling in Meeting Recognition](http://www.fit.vutbr.cz/~imikolov/rnnlm/ApplicationOfRNNinMeetingRecognition_IS2011.pdf)
23.  [Deep Neural Networks for Acoustic Modeling in Speech Recognition](http://cs224d.stanford.edu/papers/maas_paper.pdf)
24.  [Speech Recognition with Deep Recurrent Neural Networks](http://www.cs.toronto.edu/~fritz/absps/RNN13.pdf)
25.  [Reinforcement Learning Neural Turing Machines](http://arxiv.org/pdf/1505.00521v1)
26.  [Learning Phrase Representations using RNN Encoder-Decoder for Statistical Machine Translation](http://arxiv.org/pdf/1406.1078v3.pdf)
27. [Google - Sequence to Sequence  Learning with Neural Networks](http://papers.nips.cc/paper/5346-sequence-to-sequence-learning-with-neural-networks.pdf)
28. [Memory Networks](http://arxiv.org/pdf/1410.3916v10)
29. [Policy Learning with Continuous Memory States for Partially Observed Robotic Control](http://arxiv.org/pdf/1507.01273v1)
30. [Microsoft - Jointly Modeling Embedding and Translation to Bridge Video and Language](http://arxiv.org/pdf/1505.01861v1.pdf)
31. [Neural Turing Machines](http://arxiv.org/pdf/1410.5401v2.pdf)
32. [Ask Me Anything: Dynamic Memory Networks for Natural Language Processing](http://arxiv.org/pdf/1506.07285v1.pdf)
33. [Mastering the Game of Go with Deep Neural Networks and Tree Search](http://www.nature.com/nature/journal/v529/n7587/pdf/nature16961.pdf)
34. [Batch Normalization](https://arxiv.org/abs/1502.03167)
35. [Residual Learning](https://arxiv.org/pdf/1512.03385v1.pdf)
36. [Image-to-Image Translation with Conditional Adversarial Networks](https://arxiv.org/pdf/1611.07004v1.pdf)
37. [Berkeley AI Research (BAIR) Laboratory](https://arxiv.org/pdf/1611.07004v1.pdf)
38. [MobileNets by Google](https://arxiv.org/abs/1704.04861)
39. [Cross Audio-Visual Recognition in the Wild Using Deep Learning](https://arxiv.org/abs/1706.05739)
40. [Dynamic Routing Between Capsules](https://arxiv.org/abs/1710.09829)
41. [Matrix Capsules With Em Routing](https://openreview.net/pdf?id=HJWLfGWRb)
42. [Efficient BackProp](http://yann.lecun.com/exdb/publis/pdf/lecun-98b.pdf)

### Tutorials

1.  [UFLDL Tutorial 1](http://deeplearning.stanford.edu/wiki/index.php/UFLDL_Tutorial)
2.  [UFLDL Tutorial 2](http://ufldl.stanford.edu/tutorial/supervised/LinearRegression/)
3.  [Deep Learning for NLP (without Magic)](http://www.socher.org/index.php/DeepLearningTutorial/DeepLearningTutorial)
4.  [A Deep Learning Tutorial: From Perceptrons to Deep Networks](http://www.toptal.com/machine-learning/an-introduction-to-deep-learning-from-perceptrons-to-deep-networks)
5.  [Deep Learning from the Bottom up](http://www.metacademy.org/roadmaps/rgrosse/deep_learning)
6.  [Theano Tutorial](http://deeplearning.net/tutorial/deeplearning.pdf)
7.  [Neural Networks for Matlab](http://uk.mathworks.com/help/pdf_doc/nnet/nnet_ug.pdf)
8.  [Using convolutional neural nets to detect facial keypoints tutorial](http://danielnouri.org/notes/2014/12/17/using-convolutional-neural-nets-to-detect-facial-keypoints-tutorial/)
9.  [Torch7 Tutorials](https://github.com/clementfarabet/ipam-tutorials/tree/master/th_tutorials)
10.  [The Best Machine Learning Tutorials On The Web](https://github.com/josephmisiti/machine-learning-module)
11. [VGG Convolutional Neural Networks Practical](http://www.robots.ox.ac.uk/~vgg/practicals/cnn/index.html)
12. [TensorFlow tutorials](https://github.com/nlintz/TensorFlow-Tutorials)
13. [More TensorFlow tutorials](https://github.com/pkmital/tensorflow_tutorials)
13. [TensorFlow Python Notebooks](https://github.com/aymericdamien/TensorFlow-Examples)
14. [Keras and Lasagne Deep Learning Tutorials](https://github.com/Vict0rSch/deep_learning)
15. [Classification on raw time series in TensorFlow with a LSTM RNN](https://github.com/guillaume-chevalier/LSTM-Human-Activity-Recognition)
16. [Using convolutional neural nets to detect facial keypoints tutorial](http://danielnouri.org/notes/2014/12/17/using-convolutional-neural-nets-to-detect-facial-keypoints-tutorial/)
17. [TensorFlow-World](https://github.com/astorfi/TensorFlow-World)
18. [Deep Learning with Python](https://www.manning.com/books/deep-learning-with-python)
19. [Grokking Deep Learning](https://www.manning.com/books/grokking-deep-learning)
20. [Deep Learning for Search](https://www.manning.com/books/deep-learning-for-search)
21. [Keras Tutorial: Content Based Image Retrieval Using a Convolutional Denoising Autoencoder](https://blog.sicara.com/keras-tutorial-content-based-image-retrieval-convolutional-denoising-autoencoder-dc91450cc511)
22. [Pytorch Tutorial by Yunjey Choi](https://github.com/yunjey/pytorch-tutorial)
23. [Hardware for AI: Understanding computer hardware & build your own computer](https://github.com/MelAbgrall/HardwareforAI)
24. [Programming Community Curated Resources](https://hackr.io/tutorials/learn-artificial-intelligence-ai)



## Researchers

1. [Aaron Courville](http://aaroncourville.wordpress.com)
2. [Abdel-rahman Mohamed](http://www.cs.toronto.edu/~asamir/)
3. [Adam Coates](http://cs.stanford.edu/~acoates/)
4. [Alex Acero](http://research.microsoft.com/en-us/people/alexac/)
5. [ Alex Krizhevsky ](http://www.cs.utoronto.ca/~kriz/index.html)
6. [ Alexander Ilin ](http://users.ics.aalto.fi/alexilin/)
7. [ Amos Storkey ](http://homepages.inf.ed.ac.uk/amos/)
8. [ Andrej Karpathy ](http://cs.stanford.edu/~karpathy/)
9. [ Andrew M. Saxe ](http://www.stanford.edu/~asaxe/)
10. [ Andrew Ng ](http://www.cs.stanford.edu/people/ang/)
11. [ Andrew W. Senior ](http://research.google.com/pubs/author37792.html)
12. [ Andriy Mnih ](http://www.gatsby.ucl.ac.uk/~amnih/)
13. [ Ayse Naz Erkan ](http://www.cs.nyu.edu/~naz/)
14. [ Benjamin Schrauwen ](http://reslab.elis.ugent.be/benjamin)
15. [ Bernardete Ribeiro ](https://www.cisuc.uc.pt/people/show/2020)
16. [ Bo David Chen ](http://vision.caltech.edu/~bchen3/Site/Bo_David_Chen.html)
17. [ Boureau Y-Lan ](http://cs.nyu.edu/~ylan/)
18. [ Brian Kingsbury ](http://researcher.watson.ibm.com/researcher/view.php?person=us-bedk)
19. [ Christopher Manning ](http://nlp.stanford.edu/~manning/)
20. [ Clement Farabet ](http://www.clement.farabet.net/)
21. [ Dan Claudiu Cireșan ](http://www.idsia.ch/~ciresan/)
22. [ David Reichert ](http://serre-lab.clps.brown.edu/person/david-reichert/)
23. [ Derek Rose ](http://mil.engr.utk.edu/nmil/member/5.html)
24. [ Dong Yu ](http://research.microsoft.com/en-us/people/dongyu/default.aspx)
25. [ Drausin Wulsin ](http://www.seas.upenn.edu/~wulsin/)
26. [ Erik M. Schmidt ](http://music.ece.drexel.edu/people/eschmidt)
27. [ Eugenio Culurciello ](https://engineering.purdue.edu/BME/People/viewPersonById?resource_id=71333)
28. [ Frank Seide ](http://research.microsoft.com/en-us/people/fseide/)
29. [ Galen Andrew ](http://homes.cs.washington.edu/~galen/)
30. [ Geoffrey Hinton ](http://www.cs.toronto.edu/~hinton/)
31. [ George Dahl ](http://www.cs.toronto.edu/~gdahl/)
32. [ Graham Taylor ](http://www.uoguelph.ca/~gwtaylor/)
33. [ Grégoire Montavon ](http://gregoire.montavon.name/)
34. [ Guido Francisco Montúfar ](http://personal-homepages.mis.mpg.de/montufar/)
35. [ Guillaume Desjardins ](http://brainlogging.wordpress.com/)
36. [ Hannes Schulz ](http://www.ais.uni-bonn.de/~schulz/)
37. [ Hélène Paugam-Moisy ](http://www.lri.fr/~hpaugam/)
38. [ Honglak Lee ](http://web.eecs.umich.edu/~honglak/)
39. [ Hugo Larochelle ](http://www.dmi.usherb.ca/~larocheh/index_en.html)
40. [ Ilya Sutskever ](http://www.cs.toronto.edu/~ilya/)
41. [ Itamar Arel ](http://mil.engr.utk.edu/nmil/member/2.html)
42. [ James Martens ](http://www.cs.toronto.edu/~jmartens/)
43. [ Jason Morton ](http://www.jasonmorton.com/)
44. [ Jason Weston ](http://www.thespermwhale.com/jaseweston/)
45. [ Jeff Dean ](http://research.google.com/pubs/jeff.html)
46. [ Jiquan Mgiam ](http://cs.stanford.edu/~jngiam/)
47. [ Joseph Turian ](http://www-etud.iro.umontreal.ca/~turian/)
48. [ Joshua Matthew Susskind ](http://aclab.ca/users/josh/index.html)
49. [ Jürgen Schmidhuber ](http://www.idsia.ch/~juergen/)
50. [ Justin A. Blanco ](https://sites.google.com/site/blancousna/)
51. [ Koray Kavukcuoglu ](http://koray.kavukcuoglu.org/)
52. [ KyungHyun Cho ](http://users.ics.aalto.fi/kcho/)
53. [ Li Deng ](http://research.microsoft.com/en-us/people/deng/)
54. [ Lucas Theis ](http://www.kyb.tuebingen.mpg.de/nc/employee/details/lucas.html)
55. [ Ludovic Arnold ](http://ludovicarnold.altervista.org/home/)
56. [ Marc'Aurelio Ranzato ](http://www.cs.nyu.edu/~ranzato/)
57. [ Martin Längkvist ](http://aass.oru.se/~mlt/)
58. [ Misha Denil ](http://mdenil.com/)
59. [ Mohammad Norouzi ](http://www.cs.toronto.edu/~norouzi/)
60. [ Nando de Freitas ](http://www.cs.ubc.ca/~nando/)
61. [ Navdeep Jaitly ](http://www.cs.utoronto.ca/~ndjaitly/)
62. [ Nicolas Le Roux ](http://nicolas.le-roux.name/)
63. [ Nitish Srivastava ](http://www.cs.toronto.edu/~nitish/)
64. [ Noel Lopes ](https://www.cisuc.uc.pt/people/show/2028)
65. [ Oriol Vinyals ](http://www.cs.berkeley.edu/~vinyals/)
66. [ Pascal Vincent ](http://www.iro.umontreal.ca/~vincentp)
67. [ Patrick Nguyen ](https://sites.google.com/site/drpngx/)
68. [ Pedro Domingos ](http://homes.cs.washington.edu/~pedrod/)
69. [ Peggy Series ](http://homepages.inf.ed.ac.uk/pseries/)
70. [ Pierre Sermanet ](http://cs.nyu.edu/~sermanet)
71. [ Piotr Mirowski ](http://www.cs.nyu.edu/~mirowski/)
72. [ Quoc V. Le ](http://ai.stanford.edu/~quocle/)
73. [ Reinhold Scherer ](http://bci.tugraz.at/scherer/)
74. [ Richard Socher ](http://www.socher.org/)
75. [ Rob Fergus ](http://cs.nyu.edu/~fergus/pmwiki/pmwiki.php)
76. [ Robert Coop ](http://mil.engr.utk.edu/nmil/member/19.html)
77. [ Robert Gens ](http://homes.cs.washington.edu/~rcg/)
78. [ Roger Grosse ](http://people.csail.mit.edu/rgrosse/)
79. [ Ronan Collobert ](http://ronan.collobert.com/)
80. [ Ruslan Salakhutdinov ](http://www.utstat.toronto.edu/~rsalakhu/)
81. [ Sebastian Gerwinn ](http://www.kyb.tuebingen.mpg.de/nc/employee/details/sgerwinn.html)
82. [ Stéphane Mallat ](http://www.cmap.polytechnique.fr/~mallat/)
83. [ Sven Behnke ](http://www.ais.uni-bonn.de/behnke/)
84. [ Tapani Raiko ](http://users.ics.aalto.fi/praiko/)
85. [ Tara Sainath ](https://sites.google.com/site/tsainath/)
86. [ Tijmen Tieleman ](http://www.cs.toronto.edu/~tijmen/)
87. [ Tom Karnowski ](http://mil.engr.utk.edu/nmil/member/36.html)
88. [ Tomáš Mikolov ](https://research.facebook.com/tomas-mikolov)
89. [ Ueli Meier ](http://www.idsia.ch/~meier/)
90. [ Vincent Vanhoucke ](http://vincent.vanhoucke.com)
91. [ Volodymyr Mnih ](http://www.cs.toronto.edu/~vmnih/)
92. [ Yann LeCun ](http://yann.lecun.com/)
93. [ Yichuan Tang ](http://www.cs.toronto.edu/~tang/)
94. [ Yoshua Bengio ](http://www.iro.umontreal.ca/~bengioy/yoshua_en/index.html)
95. [ Yotaro Kubo ](http://yota.ro/)
96. [ Youzhi (Will) Zou ](http://ai.stanford.edu/~wzou)
97. [ Fei-Fei Li ](http://vision.stanford.edu/feifeili)
98. [ Ian Goodfellow ](https://research.google.com/pubs/105214.html)
99. [ Robert Laganière ](http://www.site.uottawa.ca/~laganier/)


### WebSites

1.  [deeplearning.net](http://deeplearning.net/)
2.  [deeplearning.stanford.edu](http://deeplearning.stanford.edu/)
3.  [nlp.stanford.edu](http://nlp.stanford.edu/)
4.  [ai-junkie.com](http://www.ai-junkie.com/ann/evolved/nnt1.html)
5.  [cs.brown.edu/research/ai](http://cs.brown.edu/research/ai/)
6.  [eecs.umich.edu/ai](http://www.eecs.umich.edu/ai/)
7.  [cs.utexas.edu/users/ai-lab](http://www.cs.utexas.edu/users/ai-lab/)
8.  [cs.washington.edu/research/ai](http://www.cs.washington.edu/research/ai/)
9.  [aiai.ed.ac.uk](http://www.aiai.ed.ac.uk/)
10.  [www-aig.jpl.nasa.gov](http://www-aig.jpl.nasa.gov/)
11.  [csail.mit.edu](http://www.csail.mit.edu/)
12.  [cgi.cse.unsw.edu.au/~aishare](http://cgi.cse.unsw.edu.au/~aishare/)
13.  [cs.rochester.edu/research/ai](http://www.cs.rochester.edu/research/ai/)
14.  [ai.sri.com](http://www.ai.sri.com/)
15.  [isi.edu/AI/isd.htm](http://www.isi.edu/AI/isd.htm)
16.  [nrl.navy.mil/itd/aic](http://www.nrl.navy.mil/itd/aic/)
17.  [hips.seas.harvard.edu](http://hips.seas.harvard.edu/)
18.  [AI Weekly](http://aiweekly.co)
19.  [stat.ucla.edu](http://www.stat.ucla.edu/~junhua.mao/m-RNN.html)
20.  [deeplearning.cs.toronto.edu](http://deeplearning.cs.toronto.edu/i2t)
21.  [jeffdonahue.com/lrcn/](http://jeffdonahue.com/lrcn/)
22.  [visualqa.org](http://www.visualqa.org/)
23.  [www.mpi-inf.mpg.de/departments/computer-vision...](https://www.mpi-inf.mpg.de/departments/computer-vision-and-multimodal-computing/)
24.  [Deep Learning News](http://news.startup.ml/)
25.  [Machine Learning is Fun! Adam Geitgey's Blog](https://medium.com/@ageitgey/)
26.  [Guide to Machine Learning](http://yerevann.com/a-guide-to-deep-learning/)
27.  [Deep Learning for Beginners](https://spandan-madan.github.io/DeepLearningProject/)
28.  [Machine Learning Mastery blog](https://machinelearningmastery.com/blog/)
29.  [ML Compiled](https://ml-compiled.readthedocs.io/en/latest/)
30.  [Programming Community Curated Resources](https://hackr.io/tutorials/learn-artificial-intelligence-ai)


### Datasets

1.  [MNIST](http://yann.lecun.com/exdb/mnist/) Handwritten digits
2.  [Google House Numbers](http://ufldl.stanford.edu/housenumbers/) from street view
3.  [CIFAR-10 and CIFAR-100](http://www.cs.toronto.edu/~kriz/cifar.html)
4.  [IMAGENET](http://www.image-net.org/)
5.  [Tiny Images](http://groups.csail.mit.edu/vision/TinyImages/) 80 Million tiny images6.  
6.  [Flickr Data](https://yahooresearch.tumblr.com/post/89783581601/one-hundred-million-creative-commons-flickr-images) 100 Million Yahoo dataset
7.  [Berkeley Segmentation Dataset 500](http://www.eecs.berkeley.edu/Research/Projects/CS/vision/bsds/)
8.  [UC Irvine Machine Learning Repository](http://archive.ics.uci.edu/ml/)
9.  [Flickr 8k](http://nlp.cs.illinois.edu/HockenmaierGroup/Framing_Image_Description/KCCA.html)
10. [Flickr 30k](http://shannon.cs.illinois.edu/DenotationGraph/)
11. [Microsoft COCO](http://mscoco.org/home/)
12. [VQA](http://www.visualqa.org/)
13. [Image QA](http://www.cs.toronto.edu/~mren/imageqa/data/cocoqa/)
14. [AT&T Laboratories Cambridge face database](http://www.uk.research.att.com/facedatabase.html)
15. [AVHRR Pathfinder](http://xtreme.gsfc.nasa.gov)
16. [Air Freight](http://www.anc.ed.ac.uk/~amos/afreightdata.html) - The Air Freight data set is a ray-traced image sequence along with ground truth segmentation based on textural characteristics. (455 images + GT, each 160x120 pixels). (Formats: PNG)  
17. [Amsterdam Library of Object Images](http://www.science.uva.nl/~aloi/) - ALOI is a color image collection of one-thousand small objects, recorded for scientific purposes. In order to capture the sensory variation in object recordings, we systematically varied viewing angle, illumination angle, and illumination color for each object, and additionally captured wide-baseline stereo images. We recorded over a hundred images of each object, yielding a total of 110,250 images for the collection. (Formats: png)
18. [Annotated face, hand, cardiac & meat images](http://www.imm.dtu.dk/~aam/) - Most images & annotations are supplemented by various ASM/AAM analyses using the AAM-API. (Formats: bmp,asf)
19. [Image Analysis and Computer Graphics](http://www.imm.dtu.dk/image/)  
21. [Brown University Stimuli](http://www.cog.brown.edu/~tarr/stimuli.html) - A variety of datasets including geons, objects, and "greebles". Good for testing recognition algorithms. (Formats: pict)
22. [CAVIAR video sequences of mall and public space behavior](http://homepages.inf.ed.ac.uk/rbf/CAVIARDATA1/) - 90K video frames in 90 sequences of various human activities, with XML ground truth of detection and behavior classification (Formats: MPEG2 & JPEG)
23. [Machine Vision Unit](http://www.ipab.inf.ed.ac.uk/mvu/)
25. [CCITT Fax standard images](http://www.cs.waikato.ac.nz/~singlis/ccitt.html) - 8 images (Formats: gif)
26. [CMU CIL's Stereo Data with Ground Truth](cil-ster.html) - 3 sets of 11 images, including color tiff images with spectroradiometry (Formats: gif, tiff)
27. [CMU PIE Database](http://www.ri.cmu.edu/projects/project_418.html) - A database of 41,368 face images of 68 people captured under 13 poses, 43 illuminations conditions, and with 4 different expressions.
28. [CMU VASC Image Database](http://www.ius.cs.cmu.edu/idb/) - Images, sequences, stereo pairs (thousands of images) (Formats: Sun Rasterimage)
29. [Caltech Image Database](http://www.vision.caltech.edu/html-files/archive.html) - about 20 images - mostly top-down views of small objects and toys. (Formats: GIF)
30. [Columbia-Utrecht Reflectance and Texture Database](http://www.cs.columbia.edu/CAVE/curet/) - Texture and reflectance measurements for over 60 samples of 3D texture, observed with over 200 different combinations of viewing and illumination directions. (Formats: bmp)
31. [Computational Colour Constancy Data](http://www.cs.sfu.ca/~colour/data/index.html) - A dataset oriented towards computational color constancy, but useful for computer vision in general. It includes synthetic data, camera sensor data, and over 700 images. (Formats: tiff)
32. [Computational Vision Lab](http://www.cs.sfu.ca/~colour/)
34. [Content-based image retrieval database](http://www.cs.washington.edu/research/imagedatabase/groundtruth/) - 11 sets of color images for testing algorithms for content-based retrieval. Most sets have a description file with names of objects in each image. (Formats: jpg)
35. [Efficient Content-based Retrieval Group](http://www.cs.washington.edu/research/imagedatabase/)
37. [Densely Sampled View Spheres](http://ls7-www.cs.uni-dortmund.de/~peters/pages/research/modeladaptsys/modeladaptsys_vba_rov.html) - Densely sampled view spheres - upper half of the view sphere of two toy objects with 2500 images each. (Formats: tiff)
38. [Computer Science VII (Graphical Systems)](http://ls7-www.cs.uni-dortmund.de/)
40. [Digital Embryos](https://web-beta.archive.org/web/20011216051535/vision.psych.umn.edu/www/kersten-lab/demos/digitalembryo.html) - Digital embryos are novel objects which may be used to develop and test object recognition systems. They have an organic appearance. (Formats: various formats are available on request)
41. [Univerity of Minnesota Vision Lab](http://vision.psych.umn.edu/users/kersten//kersten-lab/kersten-lab.html) 
42. [El Salvador Atlas of Gastrointestinal VideoEndoscopy](http://www.gastrointestinalatlas.com) - Images and Videos of his-res of studies taken from Gastrointestinal Video endoscopy. (Formats: jpg, mpg, gif)
43. [FG-NET Facial Aging Database](http://sting.cycollege.ac.cy/~alanitis/fgnetaging/index.htm) - Database contains 1002 face images showing subjects at different ages. (Formats: jpg)
44. [FVC2000 Fingerprint Databases](http://bias.csr.unibo.it/fvc2000/) - FVC2000 is the First International Competition for Fingerprint Verification Algorithms. Four fingerprint databases constitute the FVC2000 benchmark (3520 fingerprints in all).
45. [Biometric Systems Lab](http://bias.csr.unibo.it/research/biolab) - University of Bologna
46. [Face and Gesture images and image sequences](http://www.fg-net.org) - Several image datasets of faces and gestures that are ground truth annotated for benchmarking
47. [German Fingerspelling Database](http://www-i6.informatik.rwth-aachen.de/~dreuw/database.html) - The database contains 35 gestures and consists of 1400 image sequences that contain gestures of 20 different persons recorded under non-uniform daylight lighting conditions. (Formats: mpg,jpg)  
48. [Language Processing and Pattern Recognition](http://www-i6.informatik.rwth-aachen.de/)
50. [Groningen Natural Image Database](http://hlab.phys.rug.nl/archive.html) - 4000+ 1536x1024 (16 bit) calibrated outdoor images (Formats: homebrew)
51. [ICG Testhouse sequence](http://www.icg.tu-graz.ac.at/~schindler/Data) -  2 turntable sequences from ifferent viewing heights, 36 images each, resolution 1000x750, color (Formats: PPM)
52. [Institute of Computer Graphics and Vision](http://www.icg.tu-graz.ac.at)
54. [IEN Image Library](http://www.ien.it/is/vislib/) - 1000+ images, mostly outdoor sequences (Formats: raw, ppm)  
55. [INRIA's Syntim images database](http://www-rocq.inria.fr/~tarel/syntim/images.html) - 15 color image of simple objects (Formats: gif)
56. [INRIA](http://www.inria.fr/)
57. [INRIA's Syntim stereo databases](http://www-rocq.inria.fr/~tarel/syntim/paires.html) - 34 calibrated color stereo pairs (Formats: gif)
58. [Image Analysis Laboratory](http://www.ece.ncsu.edu/imaging/Archives/ImageDataBase/index.html) - Images obtained from a variety of imaging modalities -- raw CFA images, range images and a host of "medical images". (Formats: homebrew)
59. [Image Analysis Laboratory](http://www.ece.ncsu.edu/imaging)
61. [Image Database](http://www.prip.tuwien.ac.at/prip/image.html) - An image database including some textures  
62. [JAFFE Facial Expression Image Database](http://www.mis.atr.co.jp/~mlyons/jaffe.html) - The JAFFE database consists of 213 images of Japanese female subjects posing 6 basic facial expressions as well as a neutral pose. Ratings on emotion adjectives are also available, free of charge, for research purposes. (Formats: TIFF Grayscale images.)
63. [ATR Research, Kyoto, Japan](http://www.mic.atr.co.jp/)
64. [JISCT Stereo Evaluation](ftp://ftp.vislist.com/IMAGERY/JISCT/) - 44 image pairs. These data have been used in an evaluation of stereo analysis, as described in the April 1993 ARPA Image Understanding Workshop paper ``The JISCT Stereo Evaluation'' by R.C.Bolles, H.H.Baker, and M.J.Hannah, 263--274 (Formats: SSI)
65. [MIT Vision Texture](http://www-white.media.mit.edu/vismod/imagery/VisionTexture/vistex.html) - Image archive (100+ images) (Formats: ppm)
66. [MIT face images and more](ftp://whitechapel.media.mit.edu/pub/images) - hundreds of images (Formats: homebrew)
67. [Machine Vision](http://vision.cse.psu.edu/book/testbed/images/) - Images from the textbook by Jain, Kasturi, Schunck (20+ images) (Formats: GIF TIFF)
68. [Mammography Image Databases](http://marathon.csee.usf.edu/Mammography/Database.html) - 100 or more images of mammograms with ground truth. Additional images available by request, and links to several other mammography databases are provided. (Formats: homebrew)
69. [ftp://ftp.cps.msu.edu/pub/prip](ftp://ftp.cps.msu.edu/pub/prip) - many images (Formats: unknown)
70. [Middlebury Stereo Data Sets with Ground Truth](http://www.middlebury.edu/stereo/data.html) - Six multi-frame stereo data sets of scenes containing planar regions. Each data set contains 9 color images and subpixel-accuracy ground-truth data. (Formats: ppm)
71. [Middlebury Stereo Vision Research Page](http://www.middlebury.edu/stereo) - Middlebury College
72. [Modis Airborne simulator, Gallery and data set](http://ltpwww.gsfc.nasa.gov/MODIS/MAS/) - High Altitude Imagery from around the world for environmental modeling in support of NASA EOS program (Formats: JPG and HDF)
73. [NIST Fingerprint and handwriting](ftp://sequoyah.ncsl.nist.gov/pub/databases/data) - datasets - thousands of images (Formats: unknown)
74. [NIST Fingerprint data](ftp://ftp.cs.columbia.edu/jpeg/other/uuencoded) - compressed multipart uuencoded tar file
75. [NLM HyperDoc Visible Human Project](http://www.nlm.nih.gov/research/visible/visible_human.html) - Color, CAT and MRI image samples - over 30 images (Formats: jpeg)
76. [National Design Repository](http://www.designrepository.org) - Over 55,000 3D CAD and solid models of (mostly) mechanical/machined engineering designs. (Formats: gif,vrml,wrl,stp,sat) 
77. [Geometric & Intelligent Computing Laboratory](http://gicl.mcs.drexel.edu)
79. [OSU (MSU) 3D Object Model Database](http://eewww.eng.ohio-state.edu/~flynn/3DDB/Models/) - several sets of 3D object models collected over several years to use in object recognition research (Formats: homebrew, vrml)
80. [OSU (MSU/WSU) Range Image Database](http://eewww.eng.ohio-state.edu/~flynn/3DDB/RID/) - Hundreds of real and synthetic images (Formats: gif, homebrew)
81. [OSU/SAMPL Database: Range Images, 3D Models, Stills, Motion Sequences](http://sampl.eng.ohio-state.edu/~sampl/database.htm) - Over 1000 range images, 3D object models, still images and motion sequences (Formats: gif, ppm, vrml, homebrew)
82. [Signal Analysis and Machine Perception Laboratory](http://sampl.eng.ohio-state.edu)
84. [Otago Optical Flow Evaluation Sequences](http://www.cs.otago.ac.nz/research/vision/Research/OpticalFlow/opticalflow.html) - Synthetic and real sequences with machine-readable ground truth optical flow fields, plus tools to generate ground truth for new sequences. (Formats: ppm,tif,homebrew)
85. [Vision Research Group](http://www.cs.otago.ac.nz/research/vision/index.html)
87. [ftp://ftp.limsi.fr/pub/quenot/opflow/testdata/piv/](ftp://ftp.limsi.fr/pub/quenot/opflow/testdata/piv/) - Real and synthetic image sequences used for testing a Particle Image Velocimetry application. These images may be used for the test of optical flow and image matching algorithms. (Formats: pgm (raw))
88. [LIMSI-CNRS/CHM/IMM/vision](http://www.limsi.fr/Recherche/IMM/PageIMM.html)
89. [LIMSI-CNRS](http://www.limsi.fr/)
90. [Photometric 3D Surface Texture Database](http://www.taurusstudio.net/research/pmtexdb/index.htm) - This is the first 3D texture database which provides both full real surface rotations and registered photometric stereo data (30 textures, 1680 images). (Formats: TIFF)
91. [SEQUENCES FOR OPTICAL FLOW ANALYSIS (SOFA)](http://www.cee.hw.ac.uk/~mtc/sofa) - 9 synthetic sequences designed for testing motion analysis applications, including full ground truth of motion and camera parameters. (Formats: gif)
92. [Computer Vision Group](http://www.cee.hw.ac.uk/~mtc/research.html)
94. [Sequences for Flow Based Reconstruction](http://www.nada.kth.se/~zucch/CAMERA/PUB/seq.html) - synthetic sequence for testing structure from motion algorithms (Formats: pgm)
95. [Stereo Images with Ground Truth Disparity and Occlusion](http://www-dbv.cs.uni-bonn.de/stereo_data/) - a small set of synthetic images of a hallway with varying amounts of noise added. Use these images to benchmark your stereo algorithm. (Formats: raw, viff (khoros), or tiff)
96. [Stuttgart Range Image Database](http://range.informatik.uni-stuttgart.de) - A collection of synthetic range images taken from high-resolution polygonal models available on the web (Formats: homebrew)
97. [Department Image Understanding](http://www.informatik.uni-stuttgart.de/ipvr/bv/bv_home_engl.html)
99. [The AR Face Database](http://www2.ece.ohio-state.edu/~aleix/ARdatabase.html) - Contains over 4,000 color images corresponding to 126 people's faces (70 men and 56 women). Frontal views with variations in facial expressions, illumination, and occlusions. (Formats: RAW (RGB 24-bit))
100. [Purdue Robot Vision Lab](http://rvl.www.ecn.purdue.edu/RVL/)
101. [The MIT-CSAIL Database of Objects and Scenes](http://web.mit.edu/torralba/www/database.html) - Database for testing multiclass object detection and scene recognition algorithms. Over 72,000 images with 2873 annotated frames. More than 50 annotated object classes. (Formats: jpg)
102. [The RVL SPEC-DB (SPECularity DataBase)](http://rvl1.ecn.purdue.edu/RVL/specularity_database/) - A collection of over 300 real images of 100 objects taken under three different illuminaiton conditions (Diffuse/Ambient/Directed). -- Use these images to test algorithms for detecting and compensating specular highlights in color images. (Formats: TIFF )
103. [Robot Vision Laboratory](http://rvl1.ecn.purdue.edu/RVL/)
105. [The Xm2vts database](http://xm2vtsdb.ee.surrey.ac.uk) - The XM2VTSDB contains four digital recordings of 295 people taken over a period of four months. This database contains both image and video data of faces.
106. [Centre for Vision, Speech and Signal Processing](http://www.ee.surrey.ac.uk/Research/CVSSP)
107. [Traffic Image Sequences and 'Marbled Block' Sequence](http://i21www.ira.uka.de/image_sequences) - thousands of frames of digitized traffic image sequences as well as the 'Marbled Block' sequence (grayscale images) (Formats: GIF)
108. [IAKS/KOGS](http://i21www.ira.uka.de)
110. [U Bern Face images](ftp://ftp.iam.unibe.ch/pub/Images/FaceImages) - hundreds of images (Formats: Sun rasterfile)
111. [U Michigan textures](ftp://freebie.engin.umich.edu/pub/misc/textures) (Formats: compressed raw)
112. [U Oulu wood and knots database](http://www.ee.oulu.fi/~olli/Projects/Lumber.Grading.html) - Includes classifications - 1000+ color images (Formats: ppm)
113. [UCID - an Uncompressed Colour Image Database](http://vision.doc.ntu.ac.uk/datasets/UCID/ucid.html) - a benchmark database for image retrieval with predefined ground truth. (Formats: tiff)
115. [UMass Vision Image Archive](http://vis-www.cs.umass.edu/~vislib/) - Large image database with aerial, space, stereo, medical images and more. (Formats: homebrew)
116. [UNC's 3D image database](ftp://sunsite.unc.edu/pub/academic/computer-science/virtual-reality/3d) - many images (Formats: GIF)
117. [USF Range Image Data with Segmentation Ground Truth](http://marathon.csee.usf.edu/range/seg-comp/SegComp.html) - 80 image sets (Formats: Sun rasterimage)
118. [University of Oulu Physics-based Face Database](http://www.ee.oulu.fi/research/imag/color/pbfd.html) - contains color images of faces under different illuminants and camera calibration conditions as well as skin spectral reflectance measurements of each person.
119. [Machine Vision and Media Processing Unit](http://www.ee.oulu.fi/mvmp/)
121. [University of Oulu Texture Database](http://www.outex.oulu.fi) - Database of 320 surface textures, each captured under three illuminants, six spatial resolutions and nine rotation angles. A set of test suites is also provided so that texture segmentation, classification, and retrieval algorithms can be tested in a standard manner. (Formats: bmp, ras, xv)
122. [Machine Vision Group](http://www.ee.oulu.fi/mvg)
124. [Usenix face database](ftp://ftp.uu.net/published/usenix/faces) - Thousands of face images from many different sites (circa 994)
125. [View Sphere Database](http://www-prima.inrialpes.fr/Prima/hall/view_sphere.html) - Images of 8 objects seen from many different view points. The view sphere is sampled using a geodesic with 172 images/sphere. Two sets for training and testing are available. (Formats: ppm)
126. [PRIMA, GRAVIR](http://www-prima.inrialpes.fr/Prima/)
127. [Vision-list Imagery Archive](ftp://ftp.vislist.com/IMAGERY/) - Many images, many formats
128. [Wiry Object Recognition Database](http://www.cs.cmu.edu/~owenc/word.htm) - Thousands of images of a cart, ladder, stool, bicycle, chairs, and cluttered scenes with ground truth labelings of edges and regions. (Formats: jpg)
129. [3D Vision Group](http://www.cs.cmu.edu/0.000000E+003dvision/)
131. [Yale Face Database](http://cvc.yale.edu/projects/yalefaces/yalefaces.html) -  165 images (15 individuals) with different lighting, expression, and occlusion configurations.
132. [Yale Face Database B](http://cvc.yale.edu/projects/yalefacesB/yalefacesB.html) - 5760 single light source images of 10 subjects each seen under 576 viewing conditions (9 poses x 64 illumination conditions). (Formats: PGM)
133. [Center for Computational Vision and Control](http://cvc.yale.edu/)
134. [DeepMind QA Corpus](https://github.com/deepmind/rc-data) - Textual QA corpus from CNN and DailyMail. More than 300K documents in total. [Paper](http://arxiv.org/abs/1506.03340) for reference.
135. [YouTube-8M Dataset](https://research.google.com/youtube8m/) - YouTube-8M is a large-scale labeled video dataset that consists of 8 million YouTube video IDs and associated labels from a diverse vocabulary of 4800 visual entities.
136. [Open Images dataset](https://github.com/openimages/dataset) - Open Images is a dataset of ~9 million URLs to images that have been annotated with labels spanning over 6000 categories.
137. [Visual Object Classes Challenge 2012 (VOC2012)](http://host.robots.ox.ac.uk/pascal/VOC/voc2012/index.html#devkit) - VOC2012 dataset containing 12k images with 20 annotated classes for object detection and segmentation.
138. [Fashion-MNIST](https://github.com/zalandoresearch/fashion-mnist) - MNIST like fashion product dataset consisting of a training set of 60,000 examples and a test set of 10,000 examples. Each example is a 28x28 grayscale image, associated with a label from 10 classes.
139. [Large-scale Fashion (DeepFashion) Database](http://mmlab.ie.cuhk.edu.hk/projects/DeepFashion.html) - Contains over 800,000 diverse fashion images.  Each image in this dataset is labeled with 50 categories, 1,000 descriptive attributes, bounding box and clothing landmarks
140. [FakeNewsCorpus](https://github.com/several27/FakeNewsCorpus) - Contains about 10 million news articles classified using [opensources.co](http://opensources.co) types

### Conferences

1. [CVPR - IEEE Conference on Computer Vision and Pattern Recognition](http://cvpr2018.thecvf.com)
2. [AAMAS - International Joint Conference on Autonomous Agents and Multiagent Systems](http://celweb.vuse.vanderbilt.edu/aamas18/)
3. [IJCAI - 	International Joint Conference on Artificial Intelligence](https://www.ijcai-18.org/)
4. [ICML - 	International Conference on Machine Learning](https://icml.cc)
5. [ECML - European Conference on Machine Learning](http://www.ecmlpkdd2018.org)
6. [KDD - Knowledge Discovery and Data Mining](http://www.kdd.org/kdd2018/)
7. [NIPS - Neural Information Processing Systems](https://nips.cc/Conferences/2018)
8. [O'Reilly AI Conference - 	O'Reilly Artificial Intelligence Conference](https://conferences.oreilly.com/artificial-intelligence/ai-ny)
9. [ICDM - International Conference on Data Mining](https://www.waset.org/conference/2018/07/istanbul/ICDM)
10. [ICCV - International Conference on Computer Vision](http://iccv2017.thecvf.com)
11. [AAAI - Association for the Advancement of Artificial Intelligence](https://www.aaai.org)
12. [MAIS - Montreal AI Symposium](https://montrealaisymposium.wordpress.com/)

### Frameworks

1.  [Caffe](http://caffe.berkeleyvision.org/)  
2.  [Torch7](http://torch.ch/)
3.  [Theano](http://deeplearning.net/software/theano/)
4.  [cuda-convnet](https://code.google.com/p/cuda-convnet2/)
5.  [convetjs](https://github.com/karpathy/convnetjs)
5.  [Ccv](http://libccv.org/doc/doc-convnet/)
6.  [NuPIC](http://numenta.org/nupic.html)
7.  [DeepLearning4J](http://deeplearning4j.org/)
8.  [Brain](https://github.com/harthur/brain)
9.  [DeepLearnToolbox](https://github.com/rasmusbergpalm/DeepLearnToolbox)
10.  [Deepnet](https://github.com/nitishsrivastava/deepnet)
11.  [Deeppy](https://github.com/andersbll/deeppy)
12.  [JavaNN](https://github.com/ivan-vasilev/neuralnetworks)
13.  [hebel](https://github.com/hannes-brt/hebel)
14.  [Mocha.jl](https://github.com/pluskid/Mocha.jl)
15.  [OpenDL](https://github.com/guoding83128/OpenDL)
16.  [cuDNN](https://developer.nvidia.com/cuDNN)
17.  [MGL](http://melisgl.github.io/mgl-pax-world/mgl-manual.html)
18.  [Knet.jl](https://github.com/denizyuret/Knet.jl)
19.  [Nvidia DIGITS - a web app based on Caffe](https://github.com/NVIDIA/DIGITS)
20.  [Neon - Python based Deep Learning Framework](https://github.com/NervanaSystems/neon)
21.  [Keras - Theano based Deep Learning Library](http://keras.io)
22.  [Chainer - A flexible framework of neural networks for deep learning](http://chainer.org/)
23.  [RNNLM Toolkit](http://rnnlm.org/)
24.  [RNNLIB - A recurrent neural network library](http://sourceforge.net/p/rnnl/wiki/Home/)
25.  [char-rnn](https://github.com/karpathy/char-rnn)
26.  [MatConvNet: CNNs for MATLAB](https://github.com/vlfeat/matconvnet)
27.  [Minerva - a fast and flexible tool for deep learning on multi-GPU](https://github.com/dmlc/minerva)
28.  [Brainstorm - Fast, flexible and fun neural networks.](https://github.com/IDSIA/brainstorm)
29.  [Tensorflow - Open source software library for numerical computation using data flow graphs](https://github.com/tensorflow/tensorflow)
30.  [DMTK - Microsoft Distributed Machine Learning Tookit](https://github.com/Microsoft/DMTK)
31.  [Scikit Flow - Simplified interface for TensorFlow (mimicking Scikit Learn)](https://github.com/google/skflow)
32.  [MXnet - Lightweight, Portable, Flexible Distributed/Mobile Deep Learning framework](https://github.com/apache/incubator-mxnet)
33.  [Veles - Samsung Distributed machine learning platform](https://github.com/Samsung/veles)
34.  [Marvin - A Minimalist GPU-only N-Dimensional ConvNets Framework](https://github.com/PrincetonVision/marvin)
35.  [Apache SINGA - A General Distributed Deep Learning Platform](http://singa.incubator.apache.org/)
36.  [DSSTNE - Amazon's library for building Deep Learning models](https://github.com/amznlabs/amazon-dsstne)
37.  [SyntaxNet - Google's syntactic parser - A TensorFlow dependency library](https://github.com/tensorflow/models/tree/master/syntaxnet)
38.  [mlpack - A scalable Machine Learning library](http://mlpack.org/)
39.  [Torchnet - Torch based Deep Learning Library](https://github.com/torchnet/torchnet)
40.  [Paddle - PArallel Distributed Deep LEarning by Baidu](https://github.com/baidu/paddle)
41.  [NeuPy - Theano based Python library for ANN and Deep Learning](http://neupy.com)
42.  [Lasagne - a lightweight library to build and train neural networks in Theano](https://github.com/Lasagne/Lasagne)
43.  [nolearn - wrappers and abstractions around existing neural network libraries, most notably Lasagne](https://github.com/dnouri/nolearn)
44.  [Sonnet - a library for constructing neural networks by Google's DeepMind](https://github.com/deepmind/sonnet)
45.  [PyTorch - Tensors and Dynamic neural networks in Python with strong GPU acceleration](https://github.com/pytorch/pytorch)
46.  [CNTK - Microsoft Cognitive Toolkit](https://github.com/Microsoft/CNTK)
47.  [Serpent.AI - Game agent framework: Use any video game as a deep learning sandbox](https://github.com/SerpentAI/SerpentAI)
48.  [Caffe2 - A New Lightweight, Modular, and Scalable Deep Learning Framework](https://github.com/caffe2/caffe2)
49.  [deeplearn.js - Hardware-accelerated deep learning and linear algebra (NumPy) library for the web](https://github.com/PAIR-code/deeplearnjs)
50.  [TensorForce - A TensorFlow library for applied reinforcement learning](https://github.com/reinforceio/tensorforce)
51.  [Coach - Reinforcement Learning Coach by Intel® AI Lab](https://github.com/NervanaSystems/coach)
52.  [albumentations - A fast and framework agnostic image augmentation library](https://github.com/albu/albumentations)
53.  [Neuraxle - A general-purpose ML pipelining framework](https://github.com/Neuraxio/Neuraxle)
54.  [Catalyst: High-level utils for PyTorch DL & RL research. It was developed with a focus on reproducibility, fast experimentation and code/ideas reusing](https://github.com/catalyst-team/catalyst)
55.  [garage - A toolkit for reproducible reinforcement learning research](https://github.com/rlworkgroup/garage)
56.  [Detecto - Train and run object detection models with 5-10 lines of code](https://github.com/alankbi/detecto)
57.  [Karate Club - An unsupervised machine learning library for graph structured data](https://github.com/benedekrozemberczki/karateclub)
58.  [Synapses - A lightweight library for neural networks that runs anywhere](https://github.com/mrdimosthenis/Synapses)

### Tools

1.  [Netron](https://github.com/lutzroeder/netron) - Visualizer for deep learning and machine learning models
2.  [Jupyter Notebook](http://jupyter.org) - Web-based notebook environment for interactive computing
3.  [TensorBoard](https://github.com/tensorflow/tensorboard) - TensorFlow's Visualization Toolkit
4.  [Visual Studio Tools for AI](https://visualstudio.microsoft.com/downloads/ai-tools-vs) - Develop, debug and deploy deep learning and AI solutions
5.  [TensorWatch](https://github.com/microsoft/tensorwatch) - Debugging and visualization for deep learning
6. [ML Workspace](https://github.com/ml-tooling/ml-workspace) - All-in-one web-based IDE for machine learning and data science.
7.  [dowel](https://github.com/rlworkgroup/dowel) - A little logger for machine learning research. Log any object to the console, CSVs, TensorBoard, text log files, and more with just one call to `logger.log()`
8.  [Neptune](https://neptune.ml/) - Lightweight tool for experiment tracking and results visualization. 

### Miscellaneous

1.  [Google Plus - Deep Learning Community](https://plus.google.com/communities/112866381580457264725)
2.  [Caffe Webinar](http://on-demand-gtc.gputechconf.com/gtcnew/on-demand-gtc.php?searchByKeyword=shelhamer&amp;searchItems=&amp;sessionTopic=&amp;sessionEvent=4&amp;sessionYear=2014&amp;sessionFormat=&amp;submit=&amp;select=+)
3.  [100 Best Github Resources in Github for DL](http://meta-guide.com/software-meta-guide/100-best-github-deep-learning/)
4.  [Word2Vec](https://code.google.com/p/word2vec/)
5.  [Caffe DockerFile](https://github.com/tleyden/docker/tree/master/caffe)
6.  [TorontoDeepLEarning convnet](https://github.com/TorontoDeepLearning/convnet)
8.  [gfx.js](https://github.com/clementfarabet/gfx.js)
9.  [Torch7 Cheat sheet](https://github.com/torch/torch7/wiki/Cheatsheet)
10. [Misc from MIT's 'Advanced Natural Language Processing' course](http://ocw.mit.edu/courses/electrical-engineering-and-computer-science/6-864-advanced-natural-language-processing-fall-2005/)
11. [Misc from MIT's 'Machine Learning' course](http://ocw.mit.edu/courses/electrical-engineering-and-computer-science/6-867-machine-learning-fall-2006/lecture-notes/)
12. [Misc from MIT's 'Networks for Learning: Regression and Classification' course](http://ocw.mit.edu/courses/brain-and-cognitive-sciences/9-520-a-networks-for-learning-regression-and-classification-spring-2001/)
13. [Misc from MIT's 'Neural Coding and Perception of Sound' course](http://ocw.mit.edu/courses/health-sciences-and-technology/hst-723j-neural-coding-and-perception-of-sound-spring-2005/index.htm)
14. [Implementing a Distributed Deep Learning Network over Spark](http://www.datasciencecentral.com/profiles/blogs/implementing-a-distributed-deep-learning-network-over-spark)
15. [A chess AI that learns to play chess using deep learning.](https://github.com/erikbern/deep-pink)
16. [Reproducing the results of "Playing Atari with Deep Reinforcement Learning" by DeepMind](https://github.com/kristjankorjus/Replicating-DeepMind)
17. [Wiki2Vec. Getting Word2vec vectors for entities and word from Wikipedia Dumps](https://github.com/idio/wiki2vec)
18. [The original code from the DeepMind article + tweaks](https://github.com/kuz/DeepMind-Atari-Deep-Q-Learner)
19. [Google deepdream - Neural Network art](https://github.com/google/deepdream)
20. [An efficient, batched LSTM.](https://gist.github.com/karpathy/587454dc0146a6ae21fc)
21. [A recurrent neural network designed to generate classical music.](https://github.com/hexahedria/biaxial-rnn-music-composition)
22. [Memory Networks Implementations - Facebook](https://github.com/facebook/MemNN)
23. [Face recognition with Google's FaceNet deep neural network.](https://github.com/cmusatyalab/openface)
24. [Basic digit recognition neural network](https://github.com/joeledenberg/DigitRecognition)
25. [Emotion Recognition API Demo - Microsoft](https://www.projectoxford.ai/demo/emotion#detection)
26. [Proof of concept for loading Caffe models in TensorFlow](https://github.com/ethereon/caffe-tensorflow)
27. [YOLO: Real-Time Object Detection](http://pjreddie.com/darknet/yolo/#webcam)
28. [YOLO: Practical Implementation using Python](https://www.analyticsvidhya.com/blog/2018/12/practical-guide-object-detection-yolo-framewor-python/)
29. [AlphaGo - A replication of DeepMind's 2016 Nature publication, "Mastering the game of Go with deep neural networks and tree search"](https://github.com/Rochester-NRT/AlphaGo)
30. [Machine Learning for Software Engineers](https://github.com/ZuzooVn/machine-learning-for-software-engineers)
31. [Machine Learning is Fun!](https://medium.com/@ageitgey/machine-learning-is-fun-80ea3ec3c471#.oa4rzez3g)
32. [Siraj Raval's Deep Learning tutorials](https://www.youtube.com/channel/UCWN3xxRkmTPmbKwht9FuE5A)
33. [Dockerface](https://github.com/natanielruiz/dockerface) - Easy to install and use deep learning Faster R-CNN face detection for images and video in a docker container.
34. [Awesome Deep Learning Music](https://github.com/ybayle/awesome-deep-learning-music) - Curated list of articles related to deep learning scientific research applied to music
35. [Awesome Graph Embedding](https://github.com/benedekrozemberczki/awesome-graph-embedding) - Curated list of articles related to deep learning scientific research on graph structured data at the graph level.
36. [Awesome Network Embedding](https://github.com/chihming/awesome-network-embedding) - Curated list of articles related to deep learning scientific research on graph structured data at the node level.
37. [Microsoft Recommenders](https://github.com/Microsoft/Recommenders) contains examples, utilities and best practices for building recommendation systems. Implementations of several state-of-the-art algorithms are provided for self-study and customization in your own applications.

-----
### Contributing
Have anything in mind that you think is awesome and would fit in this list? Feel free to send a [pull request](https://github.com/ashara12/awesome-deeplearning/pulls).

-----
## License

[![CC0](http://i.creativecommons.org/p/zero/1.0/88x31.png)](http://creativecommons.org/publicdomain/zero/1.0/)

To the extent possible under law, [Christos Christofidis](https://linkedin.com/in/Christofidis) has waived all copyright and related or neighboring rights to this work.<|MERGE_RESOLUTION|>--- conflicted
+++ resolved
@@ -71,9 +71,6 @@
 24. [Keras in Motion video course](https://www.manning.com/livevideo/keras-in-motion)
 25. [Practical Deep Learning For Coders](http://course.fast.ai/) by Jeremy Howard - Fast.ai
 26. [Introduction to Deep Learning](http://deeplearning.cs.cmu.edu/) by Prof. Bhiksha Raj (2017)
-<<<<<<< HEAD
-27. [Grokking Deep Learning in Motion](https://www.manning.com/livevideo/grokking-deep-learning-in-motion) by Beau Carnes (2018)
-=======
 27. [AI for Everyone](https://www.deeplearning.ai/ai-for-everyone/) by Andrew Ng (2019)
 28. [MIT Intro to Deep Learning 7 day bootcamp](https://introtodeeplearning.com) - A seven day bootcamp designed in MIT to introduce deep learning methods and applications (2019)
 29. [Deep Blueberry: Deep Learning](https://mithi.github.io/deep-blueberry) - A free five-weekend plan to self-learners to learn the basics of deep-learning architectures like CNNs, LSTMs, RNNs, VAEs, GANs, DQN, A3C and more (2019)
@@ -84,7 +81,7 @@
 34. [Machine Learning Crash Course with TensorFlow APIs](https://developers.google.com/machine-learning/crash-course/) -Google AI
 35. [Deep Learning from the Foundations](https://course.fast.ai/part2) Jeremy Howard - Fast.ai
 36. [Deep Reinforcement Learning (nanodegree) - Udacity](https://www.udacity.com/course/deep-reinforcement-learning-nanodegree--nd893) a 3-6 month Udacity nanodegree, spanning multiple courses (2018)
->>>>>>> b7c26532
+37. [Grokking Deep Learning in Motion](https://www.manning.com/livevideo/grokking-deep-learning-in-motion) by Beau Carnes (2018)
 
 ### Videos and Lectures
 
