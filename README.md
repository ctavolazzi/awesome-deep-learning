# Awesome Deep Learning [![Awesome](https://cdn.rawgit.com/sindresorhus/awesome/d7305f38d29fed78fa85652e3a63e154dd8e8829/media/badge.svg)](https://github.com/sindresorhus/awesome)

## Table of Contents

* **[Free Online Books](#free-online-books)**  

* **[Courses](#courses)**  

* **[Videos and Lectures](#videos-and-lectures)**  

* **[Papers](#papers)**  

* **[Tutorials](#tutorials)**  

* **[Researchers](#researchers)**  

* **[Websites](#websites)**  

* **[Datasets](#datasets)**

* **[Conferences](#Conferences)**

* **[Frameworks](#frameworks)**  

* **[Tools](#tools)**  

* **[Miscellaneous](#miscellaneous)**  

* **[Contributing](#contributing)**  


### Free Online Books

1.  [Deep Learning](http://www.deeplearningbook.org/) by Yoshua Bengio, Ian Goodfellow and Aaron Courville  (05/07/2015)
2.  [Neural Networks and Deep Learning](http://neuralnetworksanddeeplearning.com/) by  Michael Nielsen (Dec 2014)
3.  [Deep Learning](http://research.microsoft.com/pubs/209355/DeepLearning-NowPublishing-Vol7-SIG-039.pdf) by Microsoft Research (2013)
4.  [Deep Learning Tutorial](http://deeplearning.net/tutorial/deeplearning.pdf) by LISA lab, University of Montreal (Jan 6 2015)
5.  [neuraltalk](https://github.com/karpathy/neuraltalk) by Andrej Karpathy : numpy-based RNN/LSTM implementation
6.  [An introduction to genetic algorithms](http://www.boente.eti.br/fuzzy/ebook-fuzzy-mitchell.pdf)
7.  [Artificial Intelligence: A Modern Approach](http://aima.cs.berkeley.edu/)
8.  [Deep Learning in Neural Networks: An Overview](http://arxiv.org/pdf/1404.7828v4.pdf)
9.  [Artificial intelligence and machine learning: Topic wise explanation](https://leonardoaraujosantos.gitbooks.io/artificial-inteligence/)
10. [Dive into Deep Learning](https://d2l.ai/) - numpy based interactive Deep Learning book
 
### Courses

1.  [Machine Learning - Stanford](https://class.coursera.org/ml-005) by Andrew Ng in Coursera (2010-2014)
2.  [Machine Learning - Caltech](http://work.caltech.edu/lectures.html) by Yaser Abu-Mostafa (2012-2014)
3.  [Machine Learning - Carnegie Mellon](http://www.cs.cmu.edu/~tom/10701_sp11/lectures.shtml) by Tom Mitchell (Spring 2011)
2.  [Neural Networks for Machine Learning](https://class.coursera.org/neuralnets-2012-001) by Geoffrey Hinton in Coursera (2012)
3.  [Neural networks class](https://www.youtube.com/playlist?list=PL6Xpj9I5qXYEcOhn7TqghAJ6NAPrNmUBH) by Hugo Larochelle from Université de Sherbrooke (2013)
4.  [Deep Learning Course](http://cilvr.cs.nyu.edu/doku.php?id=deeplearning:slides:start) by CILVR lab @ NYU (2014)
5.  [A.I - Berkeley](https://courses.edx.org/courses/BerkeleyX/CS188x_1/1T2013/courseware/) by Dan Klein and Pieter Abbeel (2013)
6.  [A.I - MIT](http://ocw.mit.edu/courses/electrical-engineering-and-computer-science/6-034-artificial-intelligence-fall-2010/lecture-videos/) by Patrick Henry Winston (2010)
7.  [Vision and learning - computers and brains](http://web.mit.edu/course/other/i2course/www/vision_and_learning_fall_2013.html) by Shimon Ullman, Tomaso Poggio, Ethan Meyers @ MIT (2013)
9.  [Convolutional Neural Networks for Visual Recognition - Stanford](http://vision.stanford.edu/teaching/cs231n/syllabus.html) by Fei-Fei Li, Andrej Karpathy (2017)
10.  [Deep Learning for Natural Language Processing - Stanford](http://cs224d.stanford.edu/)
11.  [Neural Networks - usherbrooke](http://info.usherbrooke.ca/hlarochelle/neural_networks/content.html)
12.  [Machine Learning - Oxford](https://www.cs.ox.ac.uk/people/nando.defreitas/machinelearning/) (2014-2015)
13.  [Deep Learning - Nvidia](https://developer.nvidia.com/deep-learning-courses) (2015)
14.  [Graduate Summer School: Deep Learning, Feature Learning](https://www.youtube.com/playlist?list=PLHyI3Fbmv0SdzMHAy0aN59oYnLy5vyyTA) by Geoffrey Hinton, Yoshua Bengio, Yann LeCun, Andrew Ng, Nando de Freitas and several others @ IPAM, UCLA (2012)
15.  [Deep Learning - Udacity/Google](https://www.udacity.com/course/deep-learning--ud730) by Vincent Vanhoucke and Arpan Chakraborty (2016)
16.  [Deep Learning - UWaterloo](https://www.youtube.com/playlist?list=PLehuLRPyt1Hyi78UOkMPWCGRxGcA9NVOE) by Prof. Ali Ghodsi at University of Waterloo (2015)
17.  [Statistical Machine Learning - CMU](https://www.youtube.com/watch?v=azaLcvuql_g&list=PLjbUi5mgii6BWEUZf7He6nowWvGne_Y8r) by Prof. Larry Wasserman
18.  [Deep Learning Course](https://www.college-de-france.fr/site/en-yann-lecun/course-2015-2016.htm) by Yann LeCun (2016)
19. [Designing, Visualizing and Understanding Deep Neural Networks-UC Berkeley](https://www.youtube.com/playlist?list=PLkFD6_40KJIxopmdJF_CLNqG3QuDFHQUm)
20. [UVA Deep Learning Course](http://uvadlc.github.io) MSc in Artificial Intelligence for the University of Amsterdam.
21. [MIT 6.S094: Deep Learning for Self-Driving Cars](http://selfdrivingcars.mit.edu/)
22. [MIT 6.S191: Introduction to Deep Learning](http://introtodeeplearning.com/)
23. [Berkeley CS 294: Deep Reinforcement Learning](http://rll.berkeley.edu/deeprlcourse/)
24. [Keras in Motion video course](https://www.manning.com/livevideo/keras-in-motion)
25. [Practical Deep Learning For Coders](http://course.fast.ai/) by Jeremy Howard - Fast.ai
26. [Introduction to Deep Learning](http://deeplearning.cs.cmu.edu/) by Prof. Bhiksha Raj (2017)
27. [AI for Everyone](https://www.deeplearning.ai/ai-for-everyone/) by Andrew Ng (2019)
28. [MIT Intro to Deep Learning 7 day bootcamp](https://introtodeeplearning.com) - A seven day bootcamp designed in MIT to introduce deep learning methods and applications (2019)
29. [Deep Blueberry: Deep Learning](https://mithi.github.io/deep-blueberry) - A free five-weekend plan to self-learners to learn the basics of deep-learning architectures like CNNs, LSTMs, RNNs, VAEs, GANs, DQN, A3C and more (2019)
30. [Spinning Up in Deep Reinforcement Learning](https://spinningup.openai.com/) - A free deep reinforcement learning course by OpenAI (2019)
31. [Deep Learning Specialization - Coursera](https://www.coursera.org/specializations/deep-learning) - Breaking into AI with the best course from Andrew NG.
32. [Deep Learning - UC Berkeley | STAT-157](https://www.youtube.com/playlist?list=PLZSO_6-bSqHQHBCoGaObUljoXAyyqhpFW) by Alex Smola and Mu Li (2019)
33. [Machine Learning for Mere Mortals video course](https://www.manning.com/livevideo/machine-learning-for-mere-mortals) by Nick Chase
34. [Machine Learning Crash Course with TensorFlow APIs](https://developers.google.com/machine-learning/crash-course/) -Google AI
35. [Deep Learning from the Foundations](https://course.fast.ai/part2) Jeremy Howard - Fast.ai
36. [Deep Reinforcement Learning (nanodegree) - Udacity](https://www.udacity.com/course/deep-reinforcement-learning-nanodegree--nd893) a 3-6 month Udacity nanodegree, spanning multiple courses (2018)

### Videos and Lectures

1.  [How To Create A Mind](https://www.youtube.com/watch?v=RIkxVci-R4k) By Ray Kurzweil
2.  [Deep Learning, Self-Taught Learning and Unsupervised Feature Learning](https://www.youtube.com/watch?v=n1ViNeWhC24) By Andrew Ng
3.  [Recent Developments in Deep Learning](https://www.youtube.com/watch?v=vShMxxqtDDs&amp;index=3&amp;list=PL78U8qQHXgrhP9aZraxTT5-X1RccTcUYT) By Geoff Hinton
4.  [The Unreasonable Effectiveness of Deep Learning](https://www.youtube.com/watch?v=sc-KbuZqGkI) by Yann LeCun
5.  [Deep Learning of Representations](https://www.youtube.com/watch?v=4xsVFLnHC_0) by Yoshua bengio
6.  [Principles of Hierarchical Temporal Memory](https://www.youtube.com/watch?v=6ufPpZDmPKA) by Jeff Hawkins
7.  [Machine Learning Discussion Group - Deep Learning w/ Stanford AI Lab](https://www.youtube.com/watch?v=2QJi0ArLq7s&amp;list=PL78U8qQHXgrhP9aZraxTT5-X1RccTcUYT) by Adam Coates
8.  [Making Sense of the World with Deep Learning](http://vimeo.com/80821560) By Adam Coates
9.  [Demystifying Unsupervised Feature Learning ](https://www.youtube.com/watch?v=wZfVBwOO0-k) By Adam Coates
10.  [Visual Perception with Deep Learning](https://www.youtube.com/watch?v=3boKlkPBckA) By Yann LeCun
11.  [The Next Generation of Neural Networks](https://www.youtube.com/watch?v=AyzOUbkUf3M) By Geoffrey Hinton at GoogleTechTalks
12.  [The wonderful and terrifying implications of computers that can learn](http://www.ted.com/talks/jeremy_howard_the_wonderful_and_terrifying_implications_of_computers_that_can_learn) By Jeremy Howard at TEDxBrussels
13.  [Unsupervised Deep Learning - Stanford](http://web.stanford.edu/class/cs294a/handouts.html) by Andrew Ng in Stanford (2011)
14.  [Natural Language Processing](http://web.stanford.edu/class/cs224n/handouts/) By Chris Manning in Stanford
15.  [A beginners Guide to Deep Neural Networks](http://googleresearch.blogspot.com/2015/09/a-beginners-guide-to-deep-neural.html) By Natalie Hammel and Lorraine Yurshansky
16.  [Deep Learning: Intelligence from Big Data](https://www.youtube.com/watch?v=czLI3oLDe8M) by Steve Jurvetson (and panel) at VLAB in Stanford.
17. [Introduction to Artificial Neural Networks and Deep Learning](https://www.youtube.com/watch?v=FoO8qDB8gUU) by Leo Isikdogan at Motorola Mobility HQ
18. [NIPS 2016 lecture and workshop videos](https://nips.cc/Conferences/2016/Schedule) - NIPS 2016
19. [Deep Learning Crash Course](https://www.youtube.com/watch?v=oS5fz_mHVz0&list=PLWKotBjTDoLj3rXBL-nEIPRN9V3a9Cx07): a series of mini-lectures by Leo Isikdogan on YouTube (2018)

### Papers
*You can also find the most cited deep learning papers from [here](https://github.com/terryum/awesome-deep-learning-papers)*

1.  [ImageNet Classification with Deep Convolutional Neural Networks](http://papers.nips.cc/paper/4824-imagenet-classification-with-deep-convolutional-neural-networks.pdf)
2.  [Using Very Deep Autoencoders for Content Based Image Retrieval](http://www.cs.toronto.edu/~hinton/absps/esann-deep-final.pdf)
3.  [Learning Deep Architectures for AI](http://www.iro.umontreal.ca/~lisa/pointeurs/TR1312.pdf)
4.  [CMU’s list of papers](http://deeplearning.cs.cmu.edu/)
5.  [Neural Networks for Named Entity Recognition](http://nlp.stanford.edu/~socherr/pa4_ner.pdf) [zip](http://nlp.stanford.edu/~socherr/pa4-ner.zip)
6. [Training tricks by YB](http://www.iro.umontreal.ca/~bengioy/papers/YB-tricks.pdf)
7. [Geoff Hinton's reading list (all papers)](http://www.cs.toronto.edu/~hinton/deeprefs.html)
8. [Supervised Sequence Labelling with Recurrent Neural Networks](http://www.cs.toronto.edu/~graves/preprint.pdf)
9.  [Statistical Language Models based on Neural Networks](http://www.fit.vutbr.cz/~imikolov/rnnlm/thesis.pdf)
10.  [Training Recurrent Neural Networks](http://www.cs.utoronto.ca/~ilya/pubs/ilya_sutskever_phd_thesis.pdf)
11.  [Recursive Deep Learning for Natural Language Processing and Computer Vision](http://nlp.stanford.edu/~socherr/thesis.pdf)
12.  [Bi-directional RNN](http://www.di.ufpe.br/~fnj/RNA/bibliografia/BRNN.pdf)
13.  [LSTM](http://web.eecs.utk.edu/~itamar/courses/ECE-692/Bobby_paper1.pdf)
14.  [GRU - Gated Recurrent Unit](http://arxiv.org/pdf/1406.1078v3.pdf)
15.  [GFRNN](http://arxiv.org/pdf/1502.02367v3.pdf) [.](http://jmlr.org/proceedings/papers/v37/chung15.pdf) [.](http://jmlr.org/proceedings/papers/v37/chung15-supp.pdf)
16.  [LSTM: A Search Space Odyssey](http://arxiv.org/pdf/1503.04069v1.pdf)
17.  [A Critical Review of Recurrent Neural Networks for Sequence Learning](http://arxiv.org/pdf/1506.00019v1.pdf)
18.  [Visualizing and Understanding Recurrent Networks](http://arxiv.org/pdf/1506.02078v1.pdf)
19.  [Wojciech Zaremba, Ilya Sutskever, An Empirical Exploration of Recurrent Network Architectures](http://jmlr.org/proceedings/papers/v37/jozefowicz15.pdf)
20.  [Recurrent Neural Network based Language Model](http://www.fit.vutbr.cz/research/groups/speech/publi/2010/mikolov_interspeech2010_IS100722.pdf)
21.  [Extensions of Recurrent Neural Network Language Model](http://www.fit.vutbr.cz/research/groups/speech/publi/2011/mikolov_icassp2011_5528.pdf)
22.  [Recurrent Neural Network based Language Modeling in Meeting Recognition](http://www.fit.vutbr.cz/~imikolov/rnnlm/ApplicationOfRNNinMeetingRecognition_IS2011.pdf)
23.  [Deep Neural Networks for Acoustic Modeling in Speech Recognition](http://cs224d.stanford.edu/papers/maas_paper.pdf)
24.  [Speech Recognition with Deep Recurrent Neural Networks](http://www.cs.toronto.edu/~fritz/absps/RNN13.pdf)
25.  [Reinforcement Learning Neural Turing Machines](http://arxiv.org/pdf/1505.00521v1)
26.  [Learning Phrase Representations using RNN Encoder-Decoder for Statistical Machine Translation](http://arxiv.org/pdf/1406.1078v3.pdf)
27. [Google - Sequence to Sequence  Learning with Neural Networks](http://papers.nips.cc/paper/5346-sequence-to-sequence-learning-with-neural-networks.pdf)
28. [Memory Networks](http://arxiv.org/pdf/1410.3916v10)
29. [Policy Learning with Continuous Memory States for Partially Observed Robotic Control](http://arxiv.org/pdf/1507.01273v1)
30. [Microsoft - Jointly Modeling Embedding and Translation to Bridge Video and Language](http://arxiv.org/pdf/1505.01861v1.pdf)
31. [Neural Turing Machines](http://arxiv.org/pdf/1410.5401v2.pdf)
32. [Ask Me Anything: Dynamic Memory Networks for Natural Language Processing](http://arxiv.org/pdf/1506.07285v1.pdf)
33. [Mastering the Game of Go with Deep Neural Networks and Tree Search](http://www.nature.com/nature/journal/v529/n7587/pdf/nature16961.pdf)
34. [Batch Normalization](https://arxiv.org/abs/1502.03167)
35. [Residual Learning](https://arxiv.org/pdf/1512.03385v1.pdf)
36. [Image-to-Image Translation with Conditional Adversarial Networks](https://arxiv.org/pdf/1611.07004v1.pdf)
37. [Berkeley AI Research (BAIR) Laboratory](https://arxiv.org/pdf/1611.07004v1.pdf)
38. [MobileNets by Google](https://arxiv.org/abs/1704.04861)
39. [Cross Audio-Visual Recognition in the Wild Using Deep Learning](https://arxiv.org/abs/1706.05739)
40. [Dynamic Routing Between Capsules](https://arxiv.org/abs/1710.09829)
41. [Matrix Capsules With Em Routing](https://openreview.net/pdf?id=HJWLfGWRb)
42. [Efficient BackProp](http://yann.lecun.com/exdb/publis/pdf/lecun-98b.pdf)

### Tutorials

1.  [UFLDL Tutorial 1](http://deeplearning.stanford.edu/wiki/index.php/UFLDL_Tutorial)
2.  [UFLDL Tutorial 2](http://ufldl.stanford.edu/tutorial/supervised/LinearRegression/)
3.  [Deep Learning for NLP (without Magic)](http://www.socher.org/index.php/DeepLearningTutorial/DeepLearningTutorial)
4.  [A Deep Learning Tutorial: From Perceptrons to Deep Networks](http://www.toptal.com/machine-learning/an-introduction-to-deep-learning-from-perceptrons-to-deep-networks)
5.  [Deep Learning from the Bottom up](http://www.metacademy.org/roadmaps/rgrosse/deep_learning)
6.  [Theano Tutorial](http://deeplearning.net/tutorial/deeplearning.pdf)
7.  [Neural Networks for Matlab](http://uk.mathworks.com/help/pdf_doc/nnet/nnet_ug.pdf)
8.  [Using convolutional neural nets to detect facial keypoints tutorial](http://danielnouri.org/notes/2014/12/17/using-convolutional-neural-nets-to-detect-facial-keypoints-tutorial/)
9.  [Torch7 Tutorials](https://github.com/clementfarabet/ipam-tutorials/tree/master/th_tutorials)
10.  [The Best Machine Learning Tutorials On The Web](https://github.com/josephmisiti/machine-learning-module)
11. [VGG Convolutional Neural Networks Practical](http://www.robots.ox.ac.uk/~vgg/practicals/cnn/index.html)
12. [TensorFlow tutorials](https://github.com/nlintz/TensorFlow-Tutorials)
13. [More TensorFlow tutorials](https://github.com/pkmital/tensorflow_tutorials)
13. [TensorFlow Python Notebooks](https://github.com/aymericdamien/TensorFlow-Examples)
14. [Keras and Lasagne Deep Learning Tutorials](https://github.com/Vict0rSch/deep_learning)
15. [Classification on raw time series in TensorFlow with a LSTM RNN](https://github.com/guillaume-chevalier/LSTM-Human-Activity-Recognition)
16. [Using convolutional neural nets to detect facial keypoints tutorial](http://danielnouri.org/notes/2014/12/17/using-convolutional-neural-nets-to-detect-facial-keypoints-tutorial/)
17. [TensorFlow-World](https://github.com/astorfi/TensorFlow-World)
18. [Deep Learning with Python](https://www.manning.com/books/deep-learning-with-python)
19. [Grokking Deep Learning](https://www.manning.com/books/grokking-deep-learning)
20. [Deep Learning for Search](https://www.manning.com/books/deep-learning-for-search)
21. [Keras Tutorial: Content Based Image Retrieval Using a Convolutional Denoising Autoencoder](https://blog.sicara.com/keras-tutorial-content-based-image-retrieval-convolutional-denoising-autoencoder-dc91450cc511)
22. [Pytorch Tutorial by Yunjey Choi](https://github.com/yunjey/pytorch-tutorial)
23. [Programming Community Curated Resources](https://hackr.io/tutorials/learn-artificial-intelligence-ai)




## Researchers

1. [Aaron Courville](http://aaroncourville.wordpress.com)
2. [Abdel-rahman Mohamed](http://www.cs.toronto.edu/~asamir/)
3. [Adam Coates](http://cs.stanford.edu/~acoates/)
4. [Alex Acero](http://research.microsoft.com/en-us/people/alexac/)
5. [ Alex Krizhevsky ](http://www.cs.utoronto.ca/~kriz/index.html)
6. [ Alexander Ilin ](http://users.ics.aalto.fi/alexilin/)
7. [ Amos Storkey ](http://homepages.inf.ed.ac.uk/amos/)
8. [ Andrej Karpathy ](http://cs.stanford.edu/~karpathy/)
9. [ Andrew M. Saxe ](http://www.stanford.edu/~asaxe/)
10. [ Andrew Ng ](http://www.cs.stanford.edu/people/ang/)
11. [ Andrew W. Senior ](http://research.google.com/pubs/author37792.html)
12. [ Andriy Mnih ](http://www.gatsby.ucl.ac.uk/~amnih/)
13. [ Ayse Naz Erkan ](http://www.cs.nyu.edu/~naz/)
14. [ Benjamin Schrauwen ](http://reslab.elis.ugent.be/benjamin)
15. [ Bernardete Ribeiro ](https://www.cisuc.uc.pt/people/show/2020)
16. [ Bo David Chen ](http://vision.caltech.edu/~bchen3/Site/Bo_David_Chen.html)
17. [ Boureau Y-Lan ](http://cs.nyu.edu/~ylan/)
18. [ Brian Kingsbury ](http://researcher.watson.ibm.com/researcher/view.php?person=us-bedk)
19. [ Christopher Manning ](http://nlp.stanford.edu/~manning/)
20. [ Clement Farabet ](http://www.clement.farabet.net/)
21. [ Dan Claudiu Cireșan ](http://www.idsia.ch/~ciresan/)
22. [ David Reichert ](http://serre-lab.clps.brown.edu/person/david-reichert/)
23. [ Derek Rose ](http://mil.engr.utk.edu/nmil/member/5.html)
24. [ Dong Yu ](http://research.microsoft.com/en-us/people/dongyu/default.aspx)
25. [ Drausin Wulsin ](http://www.seas.upenn.edu/~wulsin/)
26. [ Erik M. Schmidt ](http://music.ece.drexel.edu/people/eschmidt)
27. [ Eugenio Culurciello ](https://engineering.purdue.edu/BME/People/viewPersonById?resource_id=71333)
28. [ Frank Seide ](http://research.microsoft.com/en-us/people/fseide/)
29. [ Galen Andrew ](http://homes.cs.washington.edu/~galen/)
30. [ Geoffrey Hinton ](http://www.cs.toronto.edu/~hinton/)
31. [ George Dahl ](http://www.cs.toronto.edu/~gdahl/)
32. [ Graham Taylor ](http://www.uoguelph.ca/~gwtaylor/)
33. [ Grégoire Montavon ](http://gregoire.montavon.name/)
34. [ Guido Francisco Montúfar ](http://personal-homepages.mis.mpg.de/montufar/)
35. [ Guillaume Desjardins ](http://brainlogging.wordpress.com/)
36. [ Hannes Schulz ](http://www.ais.uni-bonn.de/~schulz/)
37. [ Hélène Paugam-Moisy ](http://www.lri.fr/~hpaugam/)
38. [ Honglak Lee ](http://web.eecs.umich.edu/~honglak/)
39. [ Hugo Larochelle ](http://www.dmi.usherb.ca/~larocheh/index_en.html)
40. [ Ilya Sutskever ](http://www.cs.toronto.edu/~ilya/)
41. [ Itamar Arel ](http://mil.engr.utk.edu/nmil/member/2.html)
42. [ James Martens ](http://www.cs.toronto.edu/~jmartens/)
43. [ Jason Morton ](http://www.jasonmorton.com/)
44. [ Jason Weston ](http://www.thespermwhale.com/jaseweston/)
45. [ Jeff Dean ](http://research.google.com/pubs/jeff.html)
46. [ Jiquan Mgiam ](http://cs.stanford.edu/~jngiam/)
47. [ Joseph Turian ](http://www-etud.iro.umontreal.ca/~turian/)
48. [ Joshua Matthew Susskind ](http://aclab.ca/users/josh/index.html)
49. [ Jürgen Schmidhuber ](http://www.idsia.ch/~juergen/)
50. [ Justin A. Blanco ](https://sites.google.com/site/blancousna/)
51. [ Koray Kavukcuoglu ](http://koray.kavukcuoglu.org/)
52. [ KyungHyun Cho ](http://users.ics.aalto.fi/kcho/)
53. [ Li Deng ](http://research.microsoft.com/en-us/people/deng/)
54. [ Lucas Theis ](http://www.kyb.tuebingen.mpg.de/nc/employee/details/lucas.html)
55. [ Ludovic Arnold ](http://ludovicarnold.altervista.org/home/)
56. [ Marc'Aurelio Ranzato ](http://www.cs.nyu.edu/~ranzato/)
57. [ Martin Längkvist ](http://aass.oru.se/~mlt/)
58. [ Misha Denil ](http://mdenil.com/)
59. [ Mohammad Norouzi ](http://www.cs.toronto.edu/~norouzi/)
60. [ Nando de Freitas ](http://www.cs.ubc.ca/~nando/)
61. [ Navdeep Jaitly ](http://www.cs.utoronto.ca/~ndjaitly/)
62. [ Nicolas Le Roux ](http://nicolas.le-roux.name/)
63. [ Nitish Srivastava ](http://www.cs.toronto.edu/~nitish/)
64. [ Noel Lopes ](https://www.cisuc.uc.pt/people/show/2028)
65. [ Oriol Vinyals ](http://www.cs.berkeley.edu/~vinyals/)
66. [ Pascal Vincent ](http://www.iro.umontreal.ca/~vincentp)
67. [ Patrick Nguyen ](https://sites.google.com/site/drpngx/)
68. [ Pedro Domingos ](http://homes.cs.washington.edu/~pedrod/)
69. [ Peggy Series ](http://homepages.inf.ed.ac.uk/pseries/)
70. [ Pierre Sermanet ](http://cs.nyu.edu/~sermanet)
71. [ Piotr Mirowski ](http://www.cs.nyu.edu/~mirowski/)
72. [ Quoc V. Le ](http://ai.stanford.edu/~quocle/)
73. [ Reinhold Scherer ](http://bci.tugraz.at/scherer/)
74. [ Richard Socher ](http://www.socher.org/)
75. [ Rob Fergus ](http://cs.nyu.edu/~fergus/pmwiki/pmwiki.php)
76. [ Robert Coop ](http://mil.engr.utk.edu/nmil/member/19.html)
77. [ Robert Gens ](http://homes.cs.washington.edu/~rcg/)
78. [ Roger Grosse ](http://people.csail.mit.edu/rgrosse/)
79. [ Ronan Collobert ](http://ronan.collobert.com/)
80. [ Ruslan Salakhutdinov ](http://www.utstat.toronto.edu/~rsalakhu/)
81. [ Sebastian Gerwinn ](http://www.kyb.tuebingen.mpg.de/nc/employee/details/sgerwinn.html)
82. [ Stéphane Mallat ](http://www.cmap.polytechnique.fr/~mallat/)
83. [ Sven Behnke ](http://www.ais.uni-bonn.de/behnke/)
84. [ Tapani Raiko ](http://users.ics.aalto.fi/praiko/)
85. [ Tara Sainath ](https://sites.google.com/site/tsainath/)
86. [ Tijmen Tieleman ](http://www.cs.toronto.edu/~tijmen/)
87. [ Tom Karnowski ](http://mil.engr.utk.edu/nmil/member/36.html)
88. [ Tomáš Mikolov ](https://research.facebook.com/tomas-mikolov)
89. [ Ueli Meier ](http://www.idsia.ch/~meier/)
90. [ Vincent Vanhoucke ](http://vincent.vanhoucke.com)
91. [ Volodymyr Mnih ](http://www.cs.toronto.edu/~vmnih/)
92. [ Yann LeCun ](http://yann.lecun.com/)
93. [ Yichuan Tang ](http://www.cs.toronto.edu/~tang/)
94. [ Yoshua Bengio ](http://www.iro.umontreal.ca/~bengioy/yoshua_en/index.html)
95. [ Yotaro Kubo ](http://yota.ro/)
96. [ Youzhi (Will) Zou ](http://ai.stanford.edu/~wzou)
97. [ Fei-Fei Li ](http://vision.stanford.edu/feifeili)
98. [ Ian Goodfellow ](https://research.google.com/pubs/105214.html)
99. [ Robert Laganière ](http://www.site.uottawa.ca/~laganier/)


### WebSites

1.  [deeplearning.net](http://deeplearning.net/)
2.  [deeplearning.stanford.edu](http://deeplearning.stanford.edu/)
3.  [nlp.stanford.edu](http://nlp.stanford.edu/)
4.  [ai-junkie.com](http://www.ai-junkie.com/ann/evolved/nnt1.html)
5.  [cs.brown.edu/research/ai](http://cs.brown.edu/research/ai/)
6.  [eecs.umich.edu/ai](http://www.eecs.umich.edu/ai/)
7.  [cs.utexas.edu/users/ai-lab](http://www.cs.utexas.edu/users/ai-lab/)
8.  [cs.washington.edu/research/ai](http://www.cs.washington.edu/research/ai/)
9.  [aiai.ed.ac.uk](http://www.aiai.ed.ac.uk/)
10.  [www-aig.jpl.nasa.gov](http://www-aig.jpl.nasa.gov/)
11.  [csail.mit.edu](http://www.csail.mit.edu/)
12.  [cgi.cse.unsw.edu.au/~aishare](http://cgi.cse.unsw.edu.au/~aishare/)
13.  [cs.rochester.edu/research/ai](http://www.cs.rochester.edu/research/ai/)
14.  [ai.sri.com](http://www.ai.sri.com/)
15.  [isi.edu/AI/isd.htm](http://www.isi.edu/AI/isd.htm)
16.  [nrl.navy.mil/itd/aic](http://www.nrl.navy.mil/itd/aic/)
17.  [hips.seas.harvard.edu](http://hips.seas.harvard.edu/)
18.  [AI Weekly](http://aiweekly.co)
19.  [stat.ucla.edu](http://www.stat.ucla.edu/~junhua.mao/m-RNN.html)
20.  [deeplearning.cs.toronto.edu](http://deeplearning.cs.toronto.edu/i2t)
21.  [jeffdonahue.com/lrcn/](http://jeffdonahue.com/lrcn/)
22.  [visualqa.org](http://www.visualqa.org/)
23.  [www.mpi-inf.mpg.de/departments/computer-vision...](https://www.mpi-inf.mpg.de/departments/computer-vision-and-multimodal-computing/)
24.  [Deep Learning News](http://news.startup.ml/)
25.  [Machine Learning is Fun! Adam Geitgey's Blog](https://medium.com/@ageitgey/)
26.  [Guide to Machine Learning](http://yerevann.com/a-guide-to-deep-learning/)
27.  [Deep Learning for Beginners](https://spandan-madan.github.io/DeepLearningProject/)
28.  [Programming Community Curated Resources](https://hackr.io/tutorials/learn-artificial-intelligence-ai)

### Datasets

1.  [MNIST](http://yann.lecun.com/exdb/mnist/) Handwritten digits
2.  [Google House Numbers](http://ufldl.stanford.edu/housenumbers/) from street view
3.  [CIFAR-10 and CIFAR-100](http://www.cs.toronto.edu/~kriz/cifar.html)
4.  [IMAGENET](http://www.image-net.org/)
5.  [Tiny Images](http://groups.csail.mit.edu/vision/TinyImages/) 80 Million tiny images6.  
6.  [Flickr Data](https://yahooresearch.tumblr.com/post/89783581601/one-hundred-million-creative-commons-flickr-images) 100 Million Yahoo dataset
7.  [Berkeley Segmentation Dataset 500](http://www.eecs.berkeley.edu/Research/Projects/CS/vision/bsds/)
8.  [UC Irvine Machine Learning Repository](http://archive.ics.uci.edu/ml/)
9.  [Flickr 8k](http://nlp.cs.illinois.edu/HockenmaierGroup/Framing_Image_Description/KCCA.html)
10. [Flickr 30k](http://shannon.cs.illinois.edu/DenotationGraph/)
11. [Microsoft COCO](http://mscoco.org/home/)
12. [VQA](http://www.visualqa.org/)
13. [Image QA](http://www.cs.toronto.edu/~mren/imageqa/data/cocoqa/)
14. [AT&T Laboratories Cambridge face database](http://www.uk.research.att.com/facedatabase.html)
15. [AVHRR Pathfinder](http://xtreme.gsfc.nasa.gov)
16. [Air Freight](http://www.anc.ed.ac.uk/~amos/afreightdata.html) - The Air Freight data set is a ray-traced image sequence along with ground truth segmentation based on textural characteristics. (455 images + GT, each 160x120 pixels). (Formats: PNG)  
17. [Amsterdam Library of Object Images](http://www.science.uva.nl/~aloi/) - ALOI is a color image collection of one-thousand small objects, recorded for scientific purposes. In order to capture the sensory variation in object recordings, we systematically varied viewing angle, illumination angle, and illumination color for each object, and additionally captured wide-baseline stereo images. We recorded over a hundred images of each object, yielding a total of 110,250 images for the collection. (Formats: png)
18. [Annotated face, hand, cardiac & meat images](http://www.imm.dtu.dk/~aam/) - Most images & annotations are supplemented by various ASM/AAM analyses using the AAM-API. (Formats: bmp,asf)
19. [Image Analysis and Computer Graphics](http://www.imm.dtu.dk/image/)  
21. [Brown University Stimuli](http://www.cog.brown.edu/~tarr/stimuli.html) - A variety of datasets including geons, objects, and "greebles". Good for testing recognition algorithms. (Formats: pict)
22. [CAVIAR video sequences of mall and public space behavior](http://homepages.inf.ed.ac.uk/rbf/CAVIARDATA1/) - 90K video frames in 90 sequences of various human activities, with XML ground truth of detection and behavior classification (Formats: MPEG2 & JPEG)
23. [Machine Vision Unit](http://www.ipab.inf.ed.ac.uk/mvu/)
25. [CCITT Fax standard images](http://www.cs.waikato.ac.nz/~singlis/ccitt.html) - 8 images (Formats: gif)
26. [CMU CIL's Stereo Data with Ground Truth](cil-ster.html) - 3 sets of 11 images, including color tiff images with spectroradiometry (Formats: gif, tiff)
27. [CMU PIE Database](http://www.ri.cmu.edu/projects/project_418.html) - A database of 41,368 face images of 68 people captured under 13 poses, 43 illuminations conditions, and with 4 different expressions.
28. [CMU VASC Image Database](http://www.ius.cs.cmu.edu/idb/) - Images, sequences, stereo pairs (thousands of images) (Formats: Sun Rasterimage)
29. [Caltech Image Database](http://www.vision.caltech.edu/html-files/archive.html) - about 20 images - mostly top-down views of small objects and toys. (Formats: GIF)
30. [Columbia-Utrecht Reflectance and Texture Database](http://www.cs.columbia.edu/CAVE/curet/) - Texture and reflectance measurements for over 60 samples of 3D texture, observed with over 200 different combinations of viewing and illumination directions. (Formats: bmp)
31. [Computational Colour Constancy Data](http://www.cs.sfu.ca/~colour/data/index.html) - A dataset oriented towards computational color constancy, but useful for computer vision in general. It includes synthetic data, camera sensor data, and over 700 images. (Formats: tiff)
32. [Computational Vision Lab](http://www.cs.sfu.ca/~colour/)
34. [Content-based image retrieval database](http://www.cs.washington.edu/research/imagedatabase/groundtruth/) - 11 sets of color images for testing algorithms for content-based retrieval. Most sets have a description file with names of objects in each image. (Formats: jpg)
35. [Efficient Content-based Retrieval Group](http://www.cs.washington.edu/research/imagedatabase/)
37. [Densely Sampled View Spheres](http://ls7-www.cs.uni-dortmund.de/~peters/pages/research/modeladaptsys/modeladaptsys_vba_rov.html) - Densely sampled view spheres - upper half of the view sphere of two toy objects with 2500 images each. (Formats: tiff)
38. [Computer Science VII (Graphical Systems)](http://ls7-www.cs.uni-dortmund.de/)
40. [Digital Embryos](https://web-beta.archive.org/web/20011216051535/vision.psych.umn.edu/www/kersten-lab/demos/digitalembryo.html) - Digital embryos are novel objects which may be used to develop and test object recognition systems. They have an organic appearance. (Formats: various formats are available on request)
41. [Univerity of Minnesota Vision Lab](http://vision.psych.umn.edu/users/kersten//kersten-lab/kersten-lab.html) 
42. [El Salvador Atlas of Gastrointestinal VideoEndoscopy](http://www.gastrointestinalatlas.com) - Images and Videos of his-res of studies taken from Gastrointestinal Video endoscopy. (Formats: jpg, mpg, gif)
43. [FG-NET Facial Aging Database](http://sting.cycollege.ac.cy/~alanitis/fgnetaging/index.htm) - Database contains 1002 face images showing subjects at different ages. (Formats: jpg)
44. [FVC2000 Fingerprint Databases](http://bias.csr.unibo.it/fvc2000/) - FVC2000 is the First International Competition for Fingerprint Verification Algorithms. Four fingerprint databases constitute the FVC2000 benchmark (3520 fingerprints in all).
45. [Biometric Systems Lab](http://bias.csr.unibo.it/research/biolab) - University of Bologna
46. [Face and Gesture images and image sequences](http://www.fg-net.org) - Several image datasets of faces and gestures that are ground truth annotated for benchmarking
47. [German Fingerspelling Database](http://www-i6.informatik.rwth-aachen.de/~dreuw/database.html) - The database contains 35 gestures and consists of 1400 image sequences that contain gestures of 20 different persons recorded under non-uniform daylight lighting conditions. (Formats: mpg,jpg)  
48. [Language Processing and Pattern Recognition](http://www-i6.informatik.rwth-aachen.de/)
50. [Groningen Natural Image Database](http://hlab.phys.rug.nl/archive.html) - 4000+ 1536x1024 (16 bit) calibrated outdoor images (Formats: homebrew)
51. [ICG Testhouse sequence](http://www.icg.tu-graz.ac.at/~schindler/Data) -  2 turntable sequences from ifferent viewing heights, 36 images each, resolution 1000x750, color (Formats: PPM)
52. [Institute of Computer Graphics and Vision](http://www.icg.tu-graz.ac.at)
54. [IEN Image Library](http://www.ien.it/is/vislib/) - 1000+ images, mostly outdoor sequences (Formats: raw, ppm)  
55. [INRIA's Syntim images database](http://www-rocq.inria.fr/~tarel/syntim/images.html) - 15 color image of simple objects (Formats: gif)
56. [INRIA](http://www.inria.fr/)
57. [INRIA's Syntim stereo databases](http://www-rocq.inria.fr/~tarel/syntim/paires.html) - 34 calibrated color stereo pairs (Formats: gif)
58. [Image Analysis Laboratory](http://www.ece.ncsu.edu/imaging/Archives/ImageDataBase/index.html) - Images obtained from a variety of imaging modalities -- raw CFA images, range images and a host of "medical images". (Formats: homebrew)
59. [Image Analysis Laboratory](http://www.ece.ncsu.edu/imaging)
61. [Image Database](http://www.prip.tuwien.ac.at/prip/image.html) - An image database including some textures  
62. [JAFFE Facial Expression Image Database](http://www.mis.atr.co.jp/~mlyons/jaffe.html) - The JAFFE database consists of 213 images of Japanese female subjects posing 6 basic facial expressions as well as a neutral pose. Ratings on emotion adjectives are also available, free of charge, for research purposes. (Formats: TIFF Grayscale images.)
63. [ATR Research, Kyoto, Japan](http://www.mic.atr.co.jp/)
64. [JISCT Stereo Evaluation](ftp://ftp.vislist.com/IMAGERY/JISCT/) - 44 image pairs. These data have been used in an evaluation of stereo analysis, as described in the April 1993 ARPA Image Understanding Workshop paper ``The JISCT Stereo Evaluation'' by R.C.Bolles, H.H.Baker, and M.J.Hannah, 263--274 (Formats: SSI)
65. [MIT Vision Texture](http://www-white.media.mit.edu/vismod/imagery/VisionTexture/vistex.html) - Image archive (100+ images) (Formats: ppm)
66. [MIT face images and more](ftp://whitechapel.media.mit.edu/pub/images) - hundreds of images (Formats: homebrew)
67. [Machine Vision](http://vision.cse.psu.edu/book/testbed/images/) - Images from the textbook by Jain, Kasturi, Schunck (20+ images) (Formats: GIF TIFF)
68. [Mammography Image Databases](http://marathon.csee.usf.edu/Mammography/Database.html) - 100 or more images of mammograms with ground truth. Additional images available by request, and links to several other mammography databases are provided. (Formats: homebrew)
69. [ftp://ftp.cps.msu.edu/pub/prip](ftp://ftp.cps.msu.edu/pub/prip) - many images (Formats: unknown)
70. [Middlebury Stereo Data Sets with Ground Truth](http://www.middlebury.edu/stereo/data.html) - Six multi-frame stereo data sets of scenes containing planar regions. Each data set contains 9 color images and subpixel-accuracy ground-truth data. (Formats: ppm)
71. [Middlebury Stereo Vision Research Page](http://www.middlebury.edu/stereo) - Middlebury College
72. [Modis Airborne simulator, Gallery and data set](http://ltpwww.gsfc.nasa.gov/MODIS/MAS/) - High Altitude Imagery from around the world for environmental modeling in support of NASA EOS program (Formats: JPG and HDF)
73. [NIST Fingerprint and handwriting](ftp://sequoyah.ncsl.nist.gov/pub/databases/data) - datasets - thousands of images (Formats: unknown)
74. [NIST Fingerprint data](ftp://ftp.cs.columbia.edu/jpeg/other/uuencoded) - compressed multipart uuencoded tar file
75. [NLM HyperDoc Visible Human Project](http://www.nlm.nih.gov/research/visible/visible_human.html) - Color, CAT and MRI image samples - over 30 images (Formats: jpeg)
76. [National Design Repository](http://www.designrepository.org) - Over 55,000 3D CAD and solid models of (mostly) mechanical/machined engineering designs. (Formats: gif,vrml,wrl,stp,sat) 
77. [Geometric & Intelligent Computing Laboratory](http://gicl.mcs.drexel.edu)
79. [OSU (MSU) 3D Object Model Database](http://eewww.eng.ohio-state.edu/~flynn/3DDB/Models/) - several sets of 3D object models collected over several years to use in object recognition research (Formats: homebrew, vrml)
80. [OSU (MSU/WSU) Range Image Database](http://eewww.eng.ohio-state.edu/~flynn/3DDB/RID/) - Hundreds of real and synthetic images (Formats: gif, homebrew)
81. [OSU/SAMPL Database: Range Images, 3D Models, Stills, Motion Sequences](http://sampl.eng.ohio-state.edu/~sampl/database.htm) - Over 1000 range images, 3D object models, still images and motion sequences (Formats: gif, ppm, vrml, homebrew)
82. [Signal Analysis and Machine Perception Laboratory](http://sampl.eng.ohio-state.edu)
84. [Otago Optical Flow Evaluation Sequences](http://www.cs.otago.ac.nz/research/vision/Research/OpticalFlow/opticalflow.html) - Synthetic and real sequences with machine-readable ground truth optical flow fields, plus tools to generate ground truth for new sequences. (Formats: ppm,tif,homebrew)
85. [Vision Research Group](http://www.cs.otago.ac.nz/research/vision/index.html)
87. [ftp://ftp.limsi.fr/pub/quenot/opflow/testdata/piv/](ftp://ftp.limsi.fr/pub/quenot/opflow/testdata/piv/) - Real and synthetic image sequences used for testing a Particle Image Velocimetry application. These images may be used for the test of optical flow and image matching algorithms. (Formats: pgm (raw))
88. [LIMSI-CNRS/CHM/IMM/vision](http://www.limsi.fr/Recherche/IMM/PageIMM.html)
89. [LIMSI-CNRS](http://www.limsi.fr/)
90. [Photometric 3D Surface Texture Database](http://www.taurusstudio.net/research/pmtexdb/index.htm) - This is the first 3D texture database which provides both full real surface rotations and registered photometric stereo data (30 textures, 1680 images). (Formats: TIFF)
91. [SEQUENCES FOR OPTICAL FLOW ANALYSIS (SOFA)](http://www.cee.hw.ac.uk/~mtc/sofa) - 9 synthetic sequences designed for testing motion analysis applications, including full ground truth of motion and camera parameters. (Formats: gif)
92. [Computer Vision Group](http://www.cee.hw.ac.uk/~mtc/research.html)
94. [Sequences for Flow Based Reconstruction](http://www.nada.kth.se/~zucch/CAMERA/PUB/seq.html) - synthetic sequence for testing structure from motion algorithms (Formats: pgm)
95. [Stereo Images with Ground Truth Disparity and Occlusion](http://www-dbv.cs.uni-bonn.de/stereo_data/) - a small set of synthetic images of a hallway with varying amounts of noise added. Use these images to benchmark your stereo algorithm. (Formats: raw, viff (khoros), or tiff)
96. [Stuttgart Range Image Database](http://range.informatik.uni-stuttgart.de) - A collection of synthetic range images taken from high-resolution polygonal models available on the web (Formats: homebrew)
97. [Department Image Understanding](http://www.informatik.uni-stuttgart.de/ipvr/bv/bv_home_engl.html)
99. [The AR Face Database](http://www2.ece.ohio-state.edu/~aleix/ARdatabase.html) - Contains over 4,000 color images corresponding to 126 people's faces (70 men and 56 women). Frontal views with variations in facial expressions, illumination, and occlusions. (Formats: RAW (RGB 24-bit))
100. [Purdue Robot Vision Lab](http://rvl.www.ecn.purdue.edu/RVL/)
101. [The MIT-CSAIL Database of Objects and Scenes](http://web.mit.edu/torralba/www/database.html) - Database for testing multiclass object detection and scene recognition algorithms. Over 72,000 images with 2873 annotated frames. More than 50 annotated object classes. (Formats: jpg)
102. [The RVL SPEC-DB (SPECularity DataBase)](http://rvl1.ecn.purdue.edu/RVL/specularity_database/) - A collection of over 300 real images of 100 objects taken under three different illuminaiton conditions (Diffuse/Ambient/Directed). -- Use these images to test algorithms for detecting and compensating specular highlights in color images. (Formats: TIFF )
103. [Robot Vision Laboratory](http://rvl1.ecn.purdue.edu/RVL/)
105. [The Xm2vts database](http://xm2vtsdb.ee.surrey.ac.uk) - The XM2VTSDB contains four digital recordings of 295 people taken over a period of four months. This database contains both image and video data of faces.
106. [Centre for Vision, Speech and Signal Processing](http://www.ee.surrey.ac.uk/Research/CVSSP)
107. [Traffic Image Sequences and 'Marbled Block' Sequence](http://i21www.ira.uka.de/image_sequences) - thousands of frames of digitized traffic image sequences as well as the 'Marbled Block' sequence (grayscale images) (Formats: GIF)
108. [IAKS/KOGS](http://i21www.ira.uka.de)
110. [U Bern Face images](ftp://ftp.iam.unibe.ch/pub/Images/FaceImages) - hundreds of images (Formats: Sun rasterfile)
111. [U Michigan textures](ftp://freebie.engin.umich.edu/pub/misc/textures) (Formats: compressed raw)
112. [U Oulu wood and knots database](http://www.ee.oulu.fi/~olli/Projects/Lumber.Grading.html) - Includes classifications - 1000+ color images (Formats: ppm)
113. [UCID - an Uncompressed Colour Image Database](http://vision.doc.ntu.ac.uk/datasets/UCID/ucid.html) - a benchmark database for image retrieval with predefined ground truth. (Formats: tiff)
115. [UMass Vision Image Archive](http://vis-www.cs.umass.edu/~vislib/) - Large image database with aerial, space, stereo, medical images and more. (Formats: homebrew)
116. [UNC's 3D image database](ftp://sunsite.unc.edu/pub/academic/computer-science/virtual-reality/3d) - many images (Formats: GIF)
117. [USF Range Image Data with Segmentation Ground Truth](http://marathon.csee.usf.edu/range/seg-comp/SegComp.html) - 80 image sets (Formats: Sun rasterimage)
118. [University of Oulu Physics-based Face Database](http://www.ee.oulu.fi/research/imag/color/pbfd.html) - contains color images of faces under different illuminants and camera calibration conditions as well as skin spectral reflectance measurements of each person.
119. [Machine Vision and Media Processing Unit](http://www.ee.oulu.fi/mvmp/)
121. [University of Oulu Texture Database](http://www.outex.oulu.fi) - Database of 320 surface textures, each captured under three illuminants, six spatial resolutions and nine rotation angles. A set of test suites is also provided so that texture segmentation, classification, and retrieval algorithms can be tested in a standard manner. (Formats: bmp, ras, xv)
122. [Machine Vision Group](http://www.ee.oulu.fi/mvg)
124. [Usenix face database](ftp://ftp.uu.net/published/usenix/faces) - Thousands of face images from many different sites (circa 994)
125. [View Sphere Database](http://www-prima.inrialpes.fr/Prima/hall/view_sphere.html) - Images of 8 objects seen from many different view points. The view sphere is sampled using a geodesic with 172 images/sphere. Two sets for training and testing are available. (Formats: ppm)
126. [PRIMA, GRAVIR](http://www-prima.inrialpes.fr/Prima/)
127. [Vision-list Imagery Archive](ftp://ftp.vislist.com/IMAGERY/) - Many images, many formats
128. [Wiry Object Recognition Database](http://www.cs.cmu.edu/~owenc/word.htm) - Thousands of images of a cart, ladder, stool, bicycle, chairs, and cluttered scenes with ground truth labelings of edges and regions. (Formats: jpg)
129. [3D Vision Group](http://www.cs.cmu.edu/0.000000E+003dvision/)
131. [Yale Face Database](http://cvc.yale.edu/projects/yalefaces/yalefaces.html) -  165 images (15 individuals) with different lighting, expression, and occlusion configurations.
132. [Yale Face Database B](http://cvc.yale.edu/projects/yalefacesB/yalefacesB.html) - 5760 single light source images of 10 subjects each seen under 576 viewing conditions (9 poses x 64 illumination conditions). (Formats: PGM)
133. [Center for Computational Vision and Control](http://cvc.yale.edu/)
134. [DeepMind QA Corpus](https://github.com/deepmind/rc-data) - Textual QA corpus from CNN and DailyMail. More than 300K documents in total. [Paper](http://arxiv.org/abs/1506.03340) for reference.
135. [YouTube-8M Dataset](https://research.google.com/youtube8m/) - YouTube-8M is a large-scale labeled video dataset that consists of 8 million YouTube video IDs and associated labels from a diverse vocabulary of 4800 visual entities.
136. [Open Images dataset](https://github.com/openimages/dataset) - Open Images is a dataset of ~9 million URLs to images that have been annotated with labels spanning over 6000 categories.
137. [Visual Object Classes Challenge 2012 (VOC2012)](http://host.robots.ox.ac.uk/pascal/VOC/voc2012/index.html#devkit) - VOC2012 dataset containing 12k images with 20 annotated classes for object detection and segmentation.
138. [Fashion-MNIST](https://github.com/zalandoresearch/fashion-mnist) - MNIST like fashion product dataset consisting of a training set of 60,000 examples and a test set of 10,000 examples. Each example is a 28x28 grayscale image, associated with a label from 10 classes.
139. [Large-scale Fashion (DeepFashion) Database](http://mmlab.ie.cuhk.edu.hk/projects/DeepFashion.html) - Contains over 800,000 diverse fashion images.  Each image in this dataset is labeled with 50 categories, 1,000 descriptive attributes, bounding box and clothing landmarks
140. [FakeNewsCorpus](https://github.com/several27/FakeNewsCorpus) - Contains about 10 million news articles classified using [opensources.co](http://opensources.co) types

### Conferences

1. [CVPR - IEEE Conference on Computer Vision and Pattern Recognition](http://cvpr2018.thecvf.com)
2. [AAMAS - International Joint Conference on Autonomous Agents and Multiagent Systems](http://celweb.vuse.vanderbilt.edu/aamas18/)
3. [IJCAI - 	International Joint Conference on Artificial Intelligence](https://www.ijcai-18.org/)
4. [ICML - 	International Conference on Machine Learning](https://icml.cc)
5. [ECML - European Conference on Machine Learning](http://www.ecmlpkdd2018.org)
6. [KDD - Knowledge Discovery and Data Mining](http://www.kdd.org/kdd2018/)
7. [NIPS - Neural Information Processing Systems](https://nips.cc/Conferences/2018)
8. [O'Reilly AI Conference - 	O'Reilly Artificial Intelligence Conference](https://conferences.oreilly.com/artificial-intelligence/ai-ny)
9. [ICDM - International Conference on Data Mining](https://www.waset.org/conference/2018/07/istanbul/ICDM)
10. [ICCV - International Conference on Computer Vision](http://iccv2017.thecvf.com)
11. [AAAI - Association for the Advancement of Artificial Intelligence](https://www.aaai.org)

### Frameworks

1.  [Caffe](http://caffe.berkeleyvision.org/)  
2.  [Torch7](http://torch.ch/)
3.  [Theano](http://deeplearning.net/software/theano/)
4.  [cuda-convnet](https://code.google.com/p/cuda-convnet2/)
5.  [convetjs](https://github.com/karpathy/convnetjs)
5.  [Ccv](http://libccv.org/doc/doc-convnet/)
6.  [NuPIC](http://numenta.org/nupic.html)
7.  [DeepLearning4J](http://deeplearning4j.org/)
8.  [Brain](https://github.com/harthur/brain)
9.  [DeepLearnToolbox](https://github.com/rasmusbergpalm/DeepLearnToolbox)
10.  [Deepnet](https://github.com/nitishsrivastava/deepnet)
11.  [Deeppy](https://github.com/andersbll/deeppy)
12.  [JavaNN](https://github.com/ivan-vasilev/neuralnetworks)
13.  [hebel](https://github.com/hannes-brt/hebel)
14.  [Mocha.jl](https://github.com/pluskid/Mocha.jl)
15.  [OpenDL](https://github.com/guoding83128/OpenDL)
16.  [cuDNN](https://developer.nvidia.com/cuDNN)
17.  [MGL](http://melisgl.github.io/mgl-pax-world/mgl-manual.html)
18.  [Knet.jl](https://github.com/denizyuret/Knet.jl)
19.  [Nvidia DIGITS - a web app based on Caffe](https://github.com/NVIDIA/DIGITS)
20.  [Neon - Python based Deep Learning Framework](https://github.com/NervanaSystems/neon)
21.  [Keras - Theano based Deep Learning Library](http://keras.io)
22.  [Chainer - A flexible framework of neural networks for deep learning](http://chainer.org/)
23.  [RNNLM Toolkit](http://rnnlm.org/)
24.  [RNNLIB - A recurrent neural network library](http://sourceforge.net/p/rnnl/wiki/Home/)
25.  [char-rnn](https://github.com/karpathy/char-rnn)
26.  [MatConvNet: CNNs for MATLAB](https://github.com/vlfeat/matconvnet)
27.  [Minerva - a fast and flexible tool for deep learning on multi-GPU](https://github.com/dmlc/minerva)
28.  [Brainstorm - Fast, flexible and fun neural networks.](https://github.com/IDSIA/brainstorm)
29.  [Tensorflow - Open source software library for numerical computation using data flow graphs](https://github.com/tensorflow/tensorflow)
30.  [DMTK - Microsoft Distributed Machine Learning Tookit](https://github.com/Microsoft/DMTK)
31.  [Scikit Flow - Simplified interface for TensorFlow (mimicking Scikit Learn)](https://github.com/google/skflow)
32.  [MXnet - Lightweight, Portable, Flexible Distributed/Mobile Deep Learning framework](https://github.com/apache/incubator-mxnet)
33.  [Veles - Samsung Distributed machine learning platform](https://github.com/Samsung/veles)
34.  [Marvin - A Minimalist GPU-only N-Dimensional ConvNets Framework](https://github.com/PrincetonVision/marvin)
35.  [Apache SINGA - A General Distributed Deep Learning Platform](http://singa.incubator.apache.org/)
36.  [DSSTNE - Amazon's library for building Deep Learning models](https://github.com/amznlabs/amazon-dsstne)
37.  [SyntaxNet - Google's syntactic parser - A TensorFlow dependency library](https://github.com/tensorflow/models/tree/master/syntaxnet)
38.  [mlpack - A scalable Machine Learning library](http://mlpack.org/)
39.  [Torchnet - Torch based Deep Learning Library](https://github.com/torchnet/torchnet)
40.  [Paddle - PArallel Distributed Deep LEarning by Baidu](https://github.com/baidu/paddle)
41.  [NeuPy - Theano based Python library for ANN and Deep Learning](http://neupy.com)
42.  [Lasagne - a lightweight library to build and train neural networks in Theano](https://github.com/Lasagne/Lasagne)
43.  [nolearn - wrappers and abstractions around existing neural network libraries, most notably Lasagne](https://github.com/dnouri/nolearn)
44.  [Sonnet - a library for constructing neural networks by Google's DeepMind](https://github.com/deepmind/sonnet)
45.  [PyTorch - Tensors and Dynamic neural networks in Python with strong GPU acceleration](https://github.com/pytorch/pytorch)
46.  [CNTK - Microsoft Cognitive Toolkit](https://github.com/Microsoft/CNTK)
47.  [Serpent.AI - Game agent framework: Use any video game as a deep learning sandbox](https://github.com/SerpentAI/SerpentAI)
48.  [Caffe2 - A New Lightweight, Modular, and Scalable Deep Learning Framework](https://github.com/caffe2/caffe2)
49.  [deeplearn.js - Hardware-accelerated deep learning and linear algebra (NumPy) library for the web](https://github.com/PAIR-code/deeplearnjs)
50.  [TensorForce - A TensorFlow library for applied reinforcement learning](https://github.com/reinforceio/tensorforce)
51.  [Coach - Reinforcement Learning Coach by Intel® AI Lab](https://github.com/NervanaSystems/coach)
52.  [albumentations - A fast and framework agnostic image augmentation library](https://github.com/albu/albumentations)
<<<<<<< HEAD
53.  [Catalyst: High-level utils for PyTorch DL & RL research. It was developed with a focus on reproducibility, fast experimentation and code/ideas reusing](https://github.com/catalyst-team/catalyst)
=======
53.  [garage - A toolkit for reproducible reinforcement learning research](https://github.com/rlworkgroup/garage)
54.  [Detecto - Train and run object detection models with 5-10 lines of code](https://github.com/alankbi/detecto)
55.  [Karate Club - An unsupervised machine learning library for graph structured data](https://github.com/benedekrozemberczki/karateclub)
>>>>>>> 9e139cb4

### Tools

1.  [Netron](https://github.com/lutzroeder/netron) - Visualizer for deep learning and machine learning models
2.  [Jupyter Notebook](http://jupyter.org) - Web-based notebook environment for interactive computing
3.  [TensorBoard](https://github.com/tensorflow/tensorboard) - TensorFlow's Visualization Toolkit
4.  [Visual Studio Tools for AI](https://visualstudio.microsoft.com/downloads/ai-tools-vs) - Develop, debug and deploy deep learning and AI solutions
5. [ML Workspace](https://github.com/ml-tooling/ml-workspace) - All-in-one web-based IDE for machine learning and data science.
6.  [dowel](https://github.com/rlworkgroup/dowel) - A little logger for machine learning research. Log any object to the console, CSVs, TensorBoard, text log files, and more with just one call to `logger.log()`
7.  [Neptune](https://neptune.ml/) - Lightweight tool for experiment tracking and results visualization. 

### Miscellaneous

1.  [Google Plus - Deep Learning Community](https://plus.google.com/communities/112866381580457264725)
2.  [Caffe Webinar](http://on-demand-gtc.gputechconf.com/gtcnew/on-demand-gtc.php?searchByKeyword=shelhamer&amp;searchItems=&amp;sessionTopic=&amp;sessionEvent=4&amp;sessionYear=2014&amp;sessionFormat=&amp;submit=&amp;select=+)
3.  [100 Best Github Resources in Github for DL](http://meta-guide.com/software-meta-guide/100-best-github-deep-learning/)
4.  [Word2Vec](https://code.google.com/p/word2vec/)
5.  [Caffe DockerFile](https://github.com/tleyden/docker/tree/master/caffe)
6.  [TorontoDeepLEarning convnet](https://github.com/TorontoDeepLearning/convnet)
8.  [gfx.js](https://github.com/clementfarabet/gfx.js)
9.  [Torch7 Cheat sheet](https://github.com/torch/torch7/wiki/Cheatsheet)
10. [Misc from MIT's 'Advanced Natural Language Processing' course](http://ocw.mit.edu/courses/electrical-engineering-and-computer-science/6-864-advanced-natural-language-processing-fall-2005/)
11. [Misc from MIT's 'Machine Learning' course](http://ocw.mit.edu/courses/electrical-engineering-and-computer-science/6-867-machine-learning-fall-2006/lecture-notes/)
12. [Misc from MIT's 'Networks for Learning: Regression and Classification' course](http://ocw.mit.edu/courses/brain-and-cognitive-sciences/9-520-a-networks-for-learning-regression-and-classification-spring-2001/)
13. [Misc from MIT's 'Neural Coding and Perception of Sound' course](http://ocw.mit.edu/courses/health-sciences-and-technology/hst-723j-neural-coding-and-perception-of-sound-spring-2005/index.htm)
14. [Implementing a Distributed Deep Learning Network over Spark](http://www.datasciencecentral.com/profiles/blogs/implementing-a-distributed-deep-learning-network-over-spark)
15. [A chess AI that learns to play chess using deep learning.](https://github.com/erikbern/deep-pink)
16. [Reproducing the results of "Playing Atari with Deep Reinforcement Learning" by DeepMind](https://github.com/kristjankorjus/Replicating-DeepMind)
17. [Wiki2Vec. Getting Word2vec vectors for entities and word from Wikipedia Dumps](https://github.com/idio/wiki2vec)
18. [The original code from the DeepMind article + tweaks](https://github.com/kuz/DeepMind-Atari-Deep-Q-Learner)
19. [Google deepdream - Neural Network art](https://github.com/google/deepdream)
20. [An efficient, batched LSTM.](https://gist.github.com/karpathy/587454dc0146a6ae21fc)
21. [A recurrent neural network designed to generate classical music.](https://github.com/hexahedria/biaxial-rnn-music-composition)
22. [Memory Networks Implementations - Facebook](https://github.com/facebook/MemNN)
23. [Face recognition with Google's FaceNet deep neural network.](https://github.com/cmusatyalab/openface)
24. [Basic digit recognition neural network](https://github.com/joeledenberg/DigitRecognition)
25. [Emotion Recognition API Demo - Microsoft](https://www.projectoxford.ai/demo/emotion#detection)
26. [Proof of concept for loading Caffe models in TensorFlow](https://github.com/ethereon/caffe-tensorflow)
27. [YOLO: Real-Time Object Detection](http://pjreddie.com/darknet/yolo/#webcam)
28. [AlphaGo - A replication of DeepMind's 2016 Nature publication, "Mastering the game of Go with deep neural networks and tree search"](https://github.com/Rochester-NRT/AlphaGo)
29. [Machine Learning for Software Engineers](https://github.com/ZuzooVn/machine-learning-for-software-engineers)
30. [Machine Learning is Fun!](https://medium.com/@ageitgey/machine-learning-is-fun-80ea3ec3c471#.oa4rzez3g)
31. [Siraj Raval's Deep Learning tutorials](https://www.youtube.com/channel/UCWN3xxRkmTPmbKwht9FuE5A)
32. [Dockerface](https://github.com/natanielruiz/dockerface) - Easy to install and use deep learning Faster R-CNN face detection for images and video in a docker container.
33. [Awesome Deep Learning Music](https://github.com/ybayle/awesome-deep-learning-music) - Curated list of articles related to deep learning scientific research applied to music
34. [Awesome Graph Embedding](https://github.com/benedekrozemberczki/awesome-graph-classification) - Curated list of articles related to deep learning scientific research on graph structured data at the graph level.
35. [Awesome Network Embedding](https://github.com/chihming/awesome-network-embedding) - Curated list of articles related to deep learning scientific research on graph structured data at the node level.

-----
### Contributing
Have anything in mind that you think is awesome and would fit in this list? Feel free to send a [pull request](https://github.com/ashara12/awesome-deeplearning/pulls).

-----
## License

[![CC0](http://i.creativecommons.org/p/zero/1.0/88x31.png)](http://creativecommons.org/publicdomain/zero/1.0/)

To the extent possible under law, [Christos Christofidis](https://linkedin.com/in/Christofidis) has waived all copyright and related or neighboring rights to this work.<|MERGE_RESOLUTION|>--- conflicted
+++ resolved
@@ -507,13 +507,10 @@
 50.  [TensorForce - A TensorFlow library for applied reinforcement learning](https://github.com/reinforceio/tensorforce)
 51.  [Coach - Reinforcement Learning Coach by Intel® AI Lab](https://github.com/NervanaSystems/coach)
 52.  [albumentations - A fast and framework agnostic image augmentation library](https://github.com/albu/albumentations)
-<<<<<<< HEAD
 53.  [Catalyst: High-level utils for PyTorch DL & RL research. It was developed with a focus on reproducibility, fast experimentation and code/ideas reusing](https://github.com/catalyst-team/catalyst)
-=======
-53.  [garage - A toolkit for reproducible reinforcement learning research](https://github.com/rlworkgroup/garage)
-54.  [Detecto - Train and run object detection models with 5-10 lines of code](https://github.com/alankbi/detecto)
-55.  [Karate Club - An unsupervised machine learning library for graph structured data](https://github.com/benedekrozemberczki/karateclub)
->>>>>>> 9e139cb4
+54.  [garage - A toolkit for reproducible reinforcement learning research](https://github.com/rlworkgroup/garage)
+55.  [Detecto - Train and run object detection models with 5-10 lines of code](https://github.com/alankbi/detecto)
+56.  [Karate Club - An unsupervised machine learning library for graph structured data](https://github.com/benedekrozemberczki/karateclub)
 
 ### Tools
 
