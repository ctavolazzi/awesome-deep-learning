--- conflicted
+++ resolved
@@ -501,17 +501,15 @@
 138. [Fashion-MNIST](https://github.com/zalandoresearch/fashion-mnist) - MNIST like fashion product dataset consisting of a training set of 60,000 examples and a test set of 10,000 examples. Each example is a 28x28 grayscale image, associated with a label from 10 classes.
 139. [Large-scale Fashion (DeepFashion) Database](http://mmlab.ie.cuhk.edu.hk/projects/DeepFashion.html) - Contains over 800,000 diverse fashion images.  Each image in this dataset is labeled with 50 categories, 1,000 descriptive attributes, bounding box and clothing landmarks
 140. [FakeNewsCorpus](https://github.com/several27/FakeNewsCorpus) - Contains about 10 million news articles classified using [opensources.co](http://opensources.co) types
-<<<<<<< HEAD
-141. [SQuAD](https://rajpurkar.github.io/SQuAD-explorer/) - Stanford released ~100,000 English QA pairs and ~50,000 unanswerable questions
-142. [FQuAD](https://fquad.illuin.tech/) - ~25,000 French QA pairs released by Illuin Technology
-143. [GermanQuAD and GermanDPR](https://www.deepset.ai/germanquad) - deepset released ~14,000 German QA pairs
-144. [SberQuAD](https://github.com/annnyway/QA-for-Russian) - Sberbank released ~90,000 Russian QA pairs
-=======
 141. [LLVIP](https://github.com/bupt-ai-cz/LLVIP) - 15488 visible-infrared paired images (30976 images) for low-light vision research, [Project_Page](https://bupt-ai-cz.github.io/LLVIP/)
 142. [MSDA](https://github.com/bupt-ai-cz/Meta-SelfLearning) - Over over 5 million images from 5 different domains for multi-source ocr/text recognition DA research, [Project_Page](https://bupt-ai-cz.github.io/Meta-SelfLearning/)
 143. [SANAD: Single-Label Arabic News Articles Dataset for Automatic Text Categorization](https://data.mendeley.com/datasets/57zpx667y9/2) - SANAD Dataset is a large collection of Arabic news articles that can be used in different Arabic NLP tasks such as Text Classification and Word Embedding. The articles were collected using Python scripts written specifically for three popular news websites: AlKhaleej, AlArabiya and Akhbarona. 
 144. [Referit3D](https://referit3d.github.io) - Two large-scale and complementary visio-linguistic datasets (aka Nr3D and Sr3D) for identifying fine-grained 3D objects in ScanNet scenes. Nr3D contains 41.5K natural, free-form utterances, and Sr3d contains 83.5K template-based utterances.
->>>>>>> a0131623
+145. [SQuAD](https://rajpurkar.github.io/SQuAD-explorer/) - Stanford released ~100,000 English QA pairs and ~50,000 unanswerable questions
+146. [FQuAD](https://fquad.illuin.tech/) - ~25,000 French QA pairs released by Illuin Technology
+147. [GermanQuAD and GermanDPR](https://www.deepset.ai/germanquad) - deepset released ~14,000 German QA pairs
+148. [SberQuAD](https://github.com/annnyway/QA-for-Russian) - Sberbank released ~90,000 Russian QA pairs
+
 
 ### Conferences
 
@@ -597,11 +595,8 @@
 64.  [Trax — Deep Learning with Clear Code and Speed](https://github.com/google/trax)
 65.  [Flax - a neural network ecosystem for JAX that is designed for flexibility](https://github.com/google/flax)
 66.  [QuickVision](https://github.com/Quick-AI/quickvision)
-<<<<<<< HEAD
-67.  [haystack: an open-source neural search framework](https://haystack.deepset.ai/docs/intromd)
-=======
 67.  [Colossal-AI - An Integrated Large-scale Model Training System with Efficient Parallelization Techniques](https://github.com/hpcaitech/ColossalAI)
->>>>>>> a0131623
+68.  [haystack: an open-source neural search framework](https://haystack.deepset.ai/docs/intromd)
 
 ### Tools
 
